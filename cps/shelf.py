# -*- coding: utf-8 -*-

#  This file is part of the Calibre-Web (https://github.com/janeczku/calibre-web)
#    Copyright (C) 2018-2019 OzzieIsaacs, cervinko, jkrehm, bodybybuddha, ok11,
#                            andy29485, idalin, Kyosfonica, wuqi, Kennyl, lemmsh,
#                            falgh1, grunjol, csitko, ytils, xybydy, trasba, vrabe,
#                            ruben-herold, marblepebble, JackED42, SiphonSquirrel,
#                            apetresc, nanu-c, mutschler
#
#  This program is free software: you can redistribute it and/or modify
#  it under the terms of the GNU General Public License as published by
#  the Free Software Foundation, either version 3 of the License, or
#  (at your option) any later version.
#
#  This program is distributed in the hope that it will be useful,
#  but WITHOUT ANY WARRANTY; without even the implied warranty of
#  MERCHANTABILITY or FITNESS FOR A PARTICULAR PURPOSE.  See the
#  GNU General Public License for more details.
#
#  You should have received a copy of the GNU General Public License
#  along with this program. If not, see <http://www.gnu.org/licenses/>.

from __future__ import division, print_function, unicode_literals

from flask import Blueprint, request, flash, redirect, url_for
from flask_babel import gettext as _
from flask_login import login_required, current_user
from sqlalchemy.sql.expression import func

from . import logger, ub, searched_ids, db
from .web import render_title_template
from .helper import common_filters


shelf = Blueprint('shelf', __name__)
log = logger.create()


def check_shelf_edit_permissions(cur_shelf):
    if not cur_shelf.is_public and not cur_shelf.user_id == int(current_user.id):
        log.error("User %s not allowed to edit shelf %s", current_user, cur_shelf)
        return False
    if cur_shelf.is_public and not current_user.role_edit_shelfs():
        log.info("User %s not allowed to edit public shelves", current_user)
        return False
    return True


def check_shelf_view_permissions(cur_shelf):
    if cur_shelf.is_public:
        return True
    if current_user.is_anonymous or cur_shelf.user_id != current_user.id:
        log.error("User is unauthorized to view non-public shelf: %s", cur_shelf)
        return False
    return True


@shelf.route("/shelf/add/<int:shelf_id>/<int:book_id>")
@login_required
def add_to_shelf(shelf_id, book_id):
    xhr = request.headers.get('X-Requested-With') == 'XMLHttpRequest'
    shelf = ub.session.query(ub.Shelf).filter(ub.Shelf.id == shelf_id).first()
    if shelf is None:
        log.error("Invalid shelf specified: %s", shelf_id)
        if not xhr:
            flash(_(u"Invalid shelf specified"), category="error")
            return redirect(url_for('web.index'))
        return "Invalid shelf specified", 400

    if not check_shelf_edit_permissions(shelf):
        if not xhr:
            flash(_(u"Sorry you are not allowed to add a book to the the shelf: %(shelfname)s", shelfname=shelf.name),
                  category="error")
            return redirect(url_for('web.index'))
        return "Sorry you are not allowed to add a book to the the shelf: %s" % shelf.name, 403

    book_in_shelf = ub.session.query(ub.BookShelf).filter(ub.BookShelf.shelf == shelf_id,
                                                          ub.BookShelf.book_id == book_id).first()
    if book_in_shelf:
        log.error("Book %s is already part of %s", book_id, shelf)
        if not xhr:
            flash(_(u"Book is already part of the shelf: %(shelfname)s", shelfname=shelf.name), category="error")
            return redirect(url_for('web.index'))
        return "Book is already part of the shelf: %s" % shelf.name, 400

    maxOrder = ub.session.query(func.max(ub.BookShelf.order)).filter(ub.BookShelf.shelf == shelf_id).first()
    if maxOrder[0] is None:
        maxOrder = 0
    else:
        maxOrder = maxOrder[0]

    shelf.books.append(ub.BookShelf(shelf=shelf.id, book_id=book_id, order=maxOrder + 1))
    ub.session.merge(shelf)
    ub.session.commit()
    if not xhr:
        flash(_(u"Book has been added to shelf: %(sname)s", sname=shelf.name), category="success")
        if "HTTP_REFERER" in request.environ:
            return redirect(request.environ["HTTP_REFERER"])
        else:
            return redirect(url_for('web.index'))
    return "", 204


@shelf.route("/shelf/massadd/<int:shelf_id>")
@login_required
def search_to_shelf(shelf_id):
    shelf = ub.session.query(ub.Shelf).filter(ub.Shelf.id == shelf_id).first()
    if shelf is None:
        log.error("Invalid shelf specified: %s", shelf_id)
        flash(_(u"Invalid shelf specified"), category="error")
        return redirect(url_for('web.index'))

    if not check_shelf_edit_permissions(shelf):
        flash(_(u"You are not allowed to add a book to the the shelf: %(name)s", name=shelf.name), category="error")
        return redirect(url_for('web.index'))

    if current_user.id in searched_ids and searched_ids[current_user.id]:
        books_for_shelf = list()
        books_in_shelf = ub.session.query(ub.BookShelf).filter(ub.BookShelf.shelf == shelf_id).all()
        if books_in_shelf:
            book_ids = list()
            for book_id in books_in_shelf:
                book_ids.append(book_id.book_id)
            for searchid in searched_ids[current_user.id]:
                if searchid not in book_ids:
                    books_for_shelf.append(searchid)
        else:
            books_for_shelf = searched_ids[current_user.id]

        if not books_for_shelf:
            log.error("Books are already part of %s", shelf)
            flash(_(u"Books are already part of the shelf: %(name)s", name=shelf.name), category="error")
            return redirect(url_for('web.index'))

        maxOrder = ub.session.query(func.max(ub.BookShelf.order)).filter(ub.BookShelf.shelf == shelf_id).first()
        if maxOrder[0] is None:
            maxOrder = 0
        else:
            maxOrder = maxOrder[0]

        for book in books_for_shelf:
            maxOrder = maxOrder + 1
            shelf.books.append(ub.BookShelf(shelf=shelf.id, book_id=book, order=maxOrder))
        ub.session.merge(shelf)
        ub.session.commit()
        flash(_(u"Books have been added to shelf: %(sname)s", sname=shelf.name), category="success")
    else:
        flash(_(u"Could not add books to shelf: %(sname)s", sname=shelf.name), category="error")
    return redirect(url_for('web.index'))


@shelf.route("/shelf/remove/<int:shelf_id>/<int:book_id>")
@login_required
def remove_from_shelf(shelf_id, book_id):
    xhr = request.headers.get('X-Requested-With') == 'XMLHttpRequest'
    shelf = ub.session.query(ub.Shelf).filter(ub.Shelf.id == shelf_id).first()
    if shelf is None:
        log.error("Invalid shelf specified: %s", shelf_id)
        if not xhr:
            return redirect(url_for('web.index'))
        return "Invalid shelf specified", 400

    # if shelf is public and use is allowed to edit shelfs, or if shelf is private and user is owner
    # allow editing shelfs
    # result   shelf public   user allowed    user owner
    #   false        1             0             x
    #   true         1             1             x
    #   true         0             x             1
    #   false        0             x             0

    if check_shelf_edit_permissions(shelf):
        book_shelf = ub.session.query(ub.BookShelf).filter(ub.BookShelf.shelf == shelf_id,
                                                           ub.BookShelf.book_id == book_id).first()

        if book_shelf is None:
            log.error("Book %s already removed from %s", book_id, shelf)
            if not xhr:
                return redirect(url_for('web.index'))
            return "Book already removed from shelf", 410

        ub.session.delete(book_shelf)
        ub.session.commit()

        if not xhr:
            flash(_(u"Book has been removed from shelf: %(sname)s", sname=shelf.name), category="success")
            if "HTTP_REFERER" in request.environ:
                return redirect(request.environ["HTTP_REFERER"])
            else:
                return redirect(url_for('web.index'))
        return "", 204
    else:
        if not xhr:
            flash(_(u"Sorry you are not allowed to remove a book from this shelf: %(sname)s", sname=shelf.name),
                  category="error")
            return redirect(url_for('web.index'))
        return "Sorry you are not allowed to remove a book from this shelf: %s" % shelf.name, 403


@shelf.route("/shelf/create", methods=["GET", "POST"])
@login_required
def create_shelf():
    shelf = ub.Shelf()
    if request.method == "POST":
        to_save = request.form.to_dict()
        if "is_public" in to_save:
            shelf.is_public = 1
        shelf.name = to_save["title"]
        shelf.user_id = int(current_user.id)

        is_shelf_name_unique = False
        if shelf.is_public == 1:
            is_shelf_name_unique = ub.session.query(ub.Shelf) \
                .filter((ub.Shelf.name == to_save["title"]) & (ub.Shelf.is_public == 1)) \
                .first() is None

            if not is_shelf_name_unique:
                flash(_(u"A public shelf with the name '%(title)s' already exists.", title=to_save["title"]),
                      category="error")
        else:
            is_shelf_name_unique = ub.session.query(ub.Shelf) \
                .filter((ub.Shelf.name == to_save["title"]) & (ub.Shelf.is_public == 0) &
                        (ub.Shelf.user_id == int(current_user.id)))\
                                       .first() is None

            if not is_shelf_name_unique:
                flash(_(u"A private shelf with the name '%(title)s' already exists.", title=to_save["title"]),
                      category="error")

        if is_shelf_name_unique:
            try:
                ub.session.add(shelf)
                ub.session.commit()
                flash(_(u"Shelf %(title)s created", title=to_save["title"]), category="success")
                return redirect(url_for('shelf.show_shelf', shelf_id=shelf.id))
            except Exception:
                flash(_(u"There was an error"), category="error")
        return render_title_template('shelf_edit.html', shelf=shelf, title=_(u"Create a Shelf"), page="shelfcreate")
    else:
        return render_title_template('shelf_edit.html', shelf=shelf, title=_(u"Create a Shelf"), page="shelfcreate")


@shelf.route("/shelf/edit/<int:shelf_id>", methods=["GET", "POST"])
@login_required
def edit_shelf(shelf_id):
    shelf = ub.session.query(ub.Shelf).filter(ub.Shelf.id == shelf_id).first()
    if request.method == "POST":
        to_save = request.form.to_dict()

        is_shelf_name_unique = False
        if shelf.is_public == 1:
            is_shelf_name_unique = ub.session.query(ub.Shelf) \
                .filter((ub.Shelf.name == to_save["title"]) & (ub.Shelf.is_public == 1)) \
                .filter(ub.Shelf.id != shelf_id) \
                .first() is None

            if not is_shelf_name_unique:
                flash(_(u"A public shelf with the name '%(title)s' already exists.", title=to_save["title"]),
                      category="error")
        else:
            is_shelf_name_unique = ub.session.query(ub.Shelf) \
                .filter((ub.Shelf.name == to_save["title"]) & (ub.Shelf.is_public == 0) &
                        (ub.Shelf.user_id == int(current_user.id)))\
                                       .filter(ub.Shelf.id != shelf_id)\
                                       .first() is None

            if not is_shelf_name_unique:
                flash(_(u"A private shelf with the name '%(title)s' already exists.", title=to_save["title"]),
                      category="error")

        if is_shelf_name_unique:
            shelf.name = to_save["title"]
            if "is_public" in to_save:
                shelf.is_public = 1
            else:
                shelf.is_public = 0
            try:
                ub.session.commit()
                flash(_(u"Shelf %(title)s changed", title=to_save["title"]), category="success")
            except Exception:
                flash(_(u"There was an error"), category="error")
        return render_title_template('shelf_edit.html', shelf=shelf, title=_(u"Edit a shelf"), page="shelfedit")
    else:
        return render_title_template('shelf_edit.html', shelf=shelf, title=_(u"Edit a shelf"), page="shelfedit")


def delete_shelf_helper(cur_shelf):
    if not cur_shelf or not check_shelf_edit_permissions(cur_shelf):
        return
    shelf_id = cur_shelf.id
    ub.session.delete(cur_shelf)
    ub.session.query(ub.BookShelf).filter(ub.BookShelf.shelf == shelf_id).delete()
<<<<<<< HEAD
    ub.session.add(ub.ShelfArchive(uuid=cur_shelf.uuid, user_id=cur_shelf.uuid))
=======
    ub.session.add(ub.ShelfArchive(uuid = cur_shelf.uuid, user_id = cur_shelf.user_id))
>>>>>>> 742ec2b3
    ub.session.commit()
    log.info("successfully deleted %s", cur_shelf)


@shelf.route("/shelf/delete/<int:shelf_id>")
@login_required
def delete_shelf(shelf_id):
    cur_shelf = ub.session.query(ub.Shelf).filter(ub.Shelf.id == shelf_id).first()
    delete_shelf_helper(cur_shelf)
    return redirect(url_for('web.index'))


@shelf.route("/shelf/<int:shelf_id>", defaults={'shelf_type': 1})
@shelf.route("/shelf/<int:shelf_id>/<int:shelf_type>")
def show_shelf(shelf_type, shelf_id):
    shelf = ub.session.query(ub.Shelf).filter(ub.Shelf.id == shelf_id).first()

    result = list()
    # user is allowed to access shelf
    if shelf and check_shelf_view_permissions(shelf):
        page = "shelf.html" if shelf_type == 1 else 'shelfdown.html'

        books_in_shelf = ub.session.query(ub.BookShelf).filter(ub.BookShelf.shelf == shelf_id)\
            .order_by(ub.BookShelf.order.asc()).all()
        for book in books_in_shelf:
            cur_book = db.session.query(db.Books).filter(db.Books.id == book.book_id).filter(common_filters()).first()
            if cur_book:
                result.append(cur_book)
            else:
                cur_book = db.session.query(db.Books).filter(db.Books.id == book.book_id).first()
                if not cur_book:
                    log.info('Not existing book %s in %s deleted', book.book_id, shelf)
                    ub.session.query(ub.BookShelf).filter(ub.BookShelf.book_id == book.book_id).delete()
                    ub.session.commit()
        return render_title_template(page, entries=result, title=_(u"Shelf: '%(name)s'", name=shelf.name),
                                     shelf=shelf, page="shelf")
    else:
        flash(_(u"Error opening shelf. Shelf does not exist or is not accessible"), category="error")
        return redirect(url_for("web.index"))


@shelf.route("/shelf/order/<int:shelf_id>", methods=["GET", "POST"])
@login_required
def order_shelf(shelf_id):
    if request.method == "POST":
        to_save = request.form.to_dict()
        books_in_shelf = ub.session.query(ub.BookShelf).filter(ub.BookShelf.shelf == shelf_id).order_by(
            ub.BookShelf.order.asc()).all()
        counter = 0
        for book in books_in_shelf:
            setattr(book, 'order', to_save[str(book.book_id)])
            counter += 1
        ub.session.commit()

    shelf = ub.session.query(ub.Shelf).filter(ub.Shelf.id == shelf_id).first()
    result = list()
    if shelf and check_shelf_view_permissions(shelf):
        books_in_shelf2 = ub.session.query(ub.BookShelf).filter(ub.BookShelf.shelf == shelf_id) \
            .order_by(ub.BookShelf.order.asc()).all()
        for book in books_in_shelf2:
            cur_book = db.session.query(db.Books).filter(db.Books.id == book.book_id).filter(common_filters()).first()
            if cur_book:
                result.append({'title': cur_book.title,
                               'id': cur_book.id,
                               'author': cur_book.authors,
                               'series': cur_book.series,
                               'series_index': cur_book.series_index})
            else:
                cur_book = db.session.query(db.Books).filter(db.Books.id == book.book_id).first()
                result.append({'title': _('Hidden Book'),
                               'id': cur_book.id,
                               'author': [],
                               'series': []})
    return render_title_template('shelf_order.html', entries=result,
                                 title=_(u"Change order of Shelf: '%(name)s'", name=shelf.name),
                                 shelf=shelf, page="shelforder")<|MERGE_RESOLUTION|>--- conflicted
+++ resolved
@@ -21,6 +21,7 @@
 #  along with this program. If not, see <http://www.gnu.org/licenses/>.
 
 from __future__ import division, print_function, unicode_literals
+from datetime import datetime
 
 from flask import Blueprint, request, flash, redirect, url_for
 from flask_babel import gettext as _
@@ -90,6 +91,7 @@
         maxOrder = maxOrder[0]
 
     shelf.books.append(ub.BookShelf(shelf=shelf.id, book_id=book_id, order=maxOrder + 1))
+    shelf.last_modified = datetime.utcnow()
     ub.session.merge(shelf)
     ub.session.commit()
     if not xhr:
@@ -141,6 +143,7 @@
         for book in books_for_shelf:
             maxOrder = maxOrder + 1
             shelf.books.append(ub.BookShelf(shelf=shelf.id, book_id=book, order=maxOrder))
+        shelf.last_modified = datetime.utcnow()
         ub.session.merge(shelf)
         ub.session.commit()
         flash(_(u"Books have been added to shelf: %(sname)s", sname=shelf.name), category="success")
@@ -179,6 +182,7 @@
             return "Book already removed from shelf", 410
 
         ub.session.delete(book_shelf)
+        shelf.last_modified = datetime.utcnow()
         ub.session.commit()
 
         if not xhr:
@@ -269,6 +273,7 @@
 
         if is_shelf_name_unique:
             shelf.name = to_save["title"]
+            shelf.last_modified = datetime.utcnow()
             if "is_public" in to_save:
                 shelf.is_public = 1
             else:
@@ -289,11 +294,7 @@
     shelf_id = cur_shelf.id
     ub.session.delete(cur_shelf)
     ub.session.query(ub.BookShelf).filter(ub.BookShelf.shelf == shelf_id).delete()
-<<<<<<< HEAD
-    ub.session.add(ub.ShelfArchive(uuid=cur_shelf.uuid, user_id=cur_shelf.uuid))
-=======
-    ub.session.add(ub.ShelfArchive(uuid = cur_shelf.uuid, user_id = cur_shelf.user_id))
->>>>>>> 742ec2b3
+    ub.session.add(ub.ShelfArchive(uuid=cur_shelf.uuid, user_id=cur_shelf.user_id))
     ub.session.commit()
     log.info("successfully deleted %s", cur_shelf)
 
@@ -346,6 +347,7 @@
         for book in books_in_shelf:
             setattr(book, 'order', to_save[str(book.book_id)])
             counter += 1
+            # if order diffrent from before -> shelf.last_modified = datetime.utcnow()
         ub.session.commit()
 
     shelf = ub.session.query(ub.Shelf).filter(ub.Shelf.id == shelf_id).first()
