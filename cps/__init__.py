--- conflicted
+++ resolved
@@ -36,10 +36,10 @@
 from . import config_sql, logger, cache_buster, cli, ub, db
 from .reverseproxy import ReverseProxied
 from .server import WebServer
-<<<<<<< HEAD
-=======
-from werkzeug.middleware.proxy_fix import ProxyFix
->>>>>>> e3246fd7
+try:
+    from werkzeug.middleware.proxy_fix import ProxyFix
+except ImportError:
+    from werkzeug.contrib.fixers import ProxyFix
 
 mimetypes.init()
 mimetypes.add_type('application/xhtml+xml', '.xhtml')
@@ -80,7 +80,10 @@
 from . import services
 
 def create_app():
-    app.wsgi_app = ReverseProxied(ProxyFix(app.wsgi_app, x_for=1, x_host=1))
+    try:
+        app.wsgi_app = ReverseProxied(ProxyFix(app.wsgi_app, x_for=1, x_host=1))
+    except TypeError:
+        app.wsgi_app = ReverseProxied(ProxyFix(app.wsgi_app))
     # For python2 convert path to unicode
     if sys.version_info < (3, 0):
         app.static_folder = app.static_folder.decode('utf-8')
