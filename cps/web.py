--- conflicted
+++ resolved
@@ -945,16 +945,8 @@
         entries = calibre_db.session.query(db.Publishers, func.count('books_publishers_link.book').label('count')) \
             .join(db.books_publishers_link).join(db.Books).filter(calibre_db.common_filters()) \
             .group_by(text('books_publishers_link.publisher')).order_by(order).all()
-<<<<<<< HEAD
-        charlist = calibre_db.session.query(func.upper(func.substr(db.Publishers.name, 1, 1)).label('char')) \
-            .join(db.books_publishers_link).join(db.Books).filter(calibre_db.common_filters()) \
-            .group_by(func.upper(func.substr(db.Publishers.name, 1, 1))).all()
-
-        return render_title_template('list.html', entries=entries, folder='web.books_list', charlist=charlist,
-=======
         char_list = generate_char_list(db.Publishers.name, db.books_publishers_link)
         return render_title_template('list.html', entries=entries, folder='web.books_list', charlist=char_list,
->>>>>>> 8f3bb2e3
                                      title=_(u"Publishers"), page="publisherlist", data="publisher", order=order_no)
     else:
         abort(404)
