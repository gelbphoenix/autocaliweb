--- conflicted
+++ resolved
@@ -99,18 +99,11 @@
 
 @admi.before_app_request
 def before_request():
-<<<<<<< HEAD
-    if not ub.check_user_session(current_user.id, flask_session.get('_id')):
-        logout_user()
-    # if current_user.is_authenticated:
-    # confirm_login()
-=======
     # make remember me function work
     if current_user.is_authenticated:
         confirm_login()
     if not ub.check_user_session(current_user.id, flask_session.get('_id')) and 'opds' not in request.path:
         logout_user()
->>>>>>> a63baa17
     g.constants = constants
     g.user = current_user
     g.allow_registration = config.config_public_reg
