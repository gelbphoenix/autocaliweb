--- conflicted
+++ resolved
@@ -31,18 +31,13 @@
     from flask_dance.consumer.backend.sqla import OAuthConsumerMixin
     oauth_support = True
 except ImportError:
-<<<<<<< HEAD
-    oauth_support = False
-from sqlalchemy import create_engine, exc, exists, event
-=======
     # fails on flask-dance >1.3, due to renaming
     try:
         from flask_dance.consumer.storage.sqla import OAuthConsumerMixin
         oauth_support = True
     except ImportError:
         oauth_support = False
-from sqlalchemy import create_engine, exc, exists
->>>>>>> 2c429722
+from sqlalchemy import create_engine, exc, exists, event
 from sqlalchemy import Column, ForeignKey
 from sqlalchemy import String, Integer, SmallInteger, Boolean, DateTime, Float
 from sqlalchemy.orm import backref, foreign, relationship, remote, sessionmaker, Session
