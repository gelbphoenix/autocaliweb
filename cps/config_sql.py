--- conflicted
+++ resolved
@@ -37,8 +37,6 @@
 class _Settings(_Base):
     __tablename__ = 'settings'
 
-    # config_is_initial = Column(Boolean, default=True)
-
     id = Column(Integer, primary_key=True)
     mail_server = Column(String, default=constants.DEFAULT_MAIL_SERVER)
     mail_port = Column(Integer, default=25)
@@ -73,11 +71,7 @@
     config_kobo_sync = Column(Boolean, default=False)
 
     config_default_role = Column(SmallInteger, default=0)
-<<<<<<< HEAD
-    config_default_show = Column(SmallInteger, default=38911)
-=======
     config_default_show = Column(SmallInteger, default=constants.ADMIN_USER_SIDEBAR)
->>>>>>> 2c429722
     config_columns_to_ignore = Column(String)
 
     config_denied_tags = Column(String, default="")
