--- conflicted
+++ resolved
@@ -76,11 +76,7 @@
             "raw_kobo_store_token": {"type": "string"},
             "books_last_modified": {"type": "string"},
             "books_last_created": {"type": "string"},
-<<<<<<< HEAD
-            "reading_state_last_modified": {"type": "string"},
-=======
             "archive_last_modified": {"type": "string"},
->>>>>>> 7d99e21d
         },
     }
 
@@ -89,21 +85,12 @@
         raw_kobo_store_token="",
         books_last_created=datetime.min,
         books_last_modified=datetime.min,
-<<<<<<< HEAD
-        reading_state_last_modified=datetime.min,
-=======
         archive_last_modified=datetime.min,
->>>>>>> 7d99e21d
     ):
         self.raw_kobo_store_token = raw_kobo_store_token
         self.books_last_created = books_last_created
         self.books_last_modified = books_last_modified
-<<<<<<< HEAD
-        self.reading_state_last_modified = reading_state_last_modified
-
-=======
         self.archive_last_modified = archive_last_modified
->>>>>>> 7d99e21d
 
     @staticmethod
     def from_headers(headers):
@@ -135,11 +122,7 @@
         try:
             books_last_modified = get_datetime_from_json(data_json, "books_last_modified")
             books_last_created = get_datetime_from_json(data_json, "books_last_created")
-<<<<<<< HEAD
-            reading_state_last_modified = get_datetime_from_json(data_json, "reading_state_last_modified")
-=======
             archive_last_modified = get_datetime_from_json(data_json, "archive_last_modified")
->>>>>>> 7d99e21d
         except TypeError:
             log.error("SyncToken timestamps don't parse to a datetime.")
             return SyncToken(raw_kobo_store_token=raw_kobo_store_token)
@@ -148,11 +131,7 @@
             raw_kobo_store_token=raw_kobo_store_token,
             books_last_created=books_last_created,
             books_last_modified=books_last_modified,
-<<<<<<< HEAD
-            reading_state_last_modified=reading_state_last_modified
-=======
             archive_last_modified=archive_last_modified
->>>>>>> 7d99e21d
         )
 
     def set_kobo_store_header(self, store_headers):
@@ -173,11 +152,7 @@
                 "raw_kobo_store_token": self.raw_kobo_store_token,
                 "books_last_modified": to_epoch_timestamp(self.books_last_modified),
                 "books_last_created": to_epoch_timestamp(self.books_last_created),
-<<<<<<< HEAD
-                "reading_state_last_modified": to_epoch_timestamp(self.reading_state_last_modified)
-=======
                 "archive_last_modified": to_epoch_timestamp(self.archive_last_modified)
->>>>>>> 7d99e21d
             },
         }
         return b64encode_json(token)