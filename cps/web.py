#!/usr/bin/env python
# -*- coding: utf-8 -*-

import mimetypes
import logging
from logging.handlers import RotatingFileHandler
import sys
import textwrap
mimetypes.add_type('application/xhtml+xml','.xhtml')
from flask import Flask, render_template, session, request, Response, redirect, url_for, send_from_directory, make_response, g, flash, abort
import db, config, ub, helper
import os
import errno
from sqlalchemy.sql.expression import func
from sqlalchemy.sql.expression import false
from sqlalchemy.exc import IntegrityError
from math import ceil
from flask.ext.login import LoginManager, login_user, logout_user, login_required, current_user, AnonymousUserMixin
from flask.ext.principal import Principal, Identity, AnonymousIdentity, identity_changed
import requests, zipfile
from werkzeug.security import generate_password_hash, check_password_hash
from functools import wraps
import base64
from sqlalchemy.sql import *
import json
import urllib
import datetime
from uuid import uuid4
<<<<<<< HEAD
=======
import os.path
import shutil
import re
try:
    from wand.image import Image
    use_generic_pdf_cover = False
except ImportError, e:
    use_generic_pdf_cover = True
>>>>>>> f2de1d4c
from shutil import copyfile

from cgi import escape
class ReverseProxied(object):
    '''Wrap the application in this middleware and configure the 
    front-end server to add these headers, to let you quietly bind 
    this to a URL other than / and to an HTTP scheme that is 
    different than what is used locally.

    Code courtesy of: http://flask.pocoo.org/snippets/35/

    In nginx:
    location /myprefix {
        proxy_pass http://127.0.0.1:8083;
        proxy_set_header Host $host;
        proxy_set_header X-Forwarded-For $proxy_add_x_forwarded_for;
        proxy_set_header X-Scheme $scheme;
        proxy_set_header X-Script-Name /myprefix;
        }
    '''
    def __init__(self, app):
        self.app = app

    def __call__(self, environ, start_response):
        script_name = environ.get('HTTP_X_SCRIPT_NAME', '')
        if script_name:
            environ['SCRIPT_NAME'] = script_name
            path_info = environ.get('PATH_INFO', '')
            if path_info and path_info.startswith(script_name):
                environ['PATH_INFO'] = path_info[len(script_name):]

        scheme = environ.get('HTTP_X_SCHEME', '')
        if scheme:
            environ['wsgi.url_scheme'] = scheme
        server = environ.get('HTTP_X_FORWARDED_SERVER', '')
        if server:
            environ['HTTP_HOST'] = server
        return self.app(environ, start_response)

app = (Flask(__name__))
app.wsgi_app = ReverseProxied(app.wsgi_app)

formatter = logging.Formatter(
    "[%(asctime)s] {%(pathname)s:%(lineno)d} %(levelname)s - %(message)s")
file_handler = RotatingFileHandler(os.path.join(config.LOG_DIR, "calibre-web.log"), maxBytes=10000, backupCount=1)
file_handler.setLevel(logging.INFO)
file_handler.setFormatter(formatter)
app.logger.addHandler(file_handler)
app.logger.info('Starting Calibre Web...')
logging.getLogger("book_formats").addHandler(file_handler)
logging.getLogger("book_formats").setLevel(logging.INFO)


Principal(app)

class Anonymous(AnonymousUserMixin):
    def __init__(self):
        self.nickname = 'Guest'
        self.role = -1
    def role_admin(self):
        return False
    def role_download(self):
        return False
    def role_upload(self):
        return False
    def role_edit(self):
        return False

lm = LoginManager(app)
lm.init_app(app)
lm.login_view = 'login'
lm.anonymous_user = Anonymous

app.secret_key = 'A0Zr98j/3yX R~XHH!jmN]LWX/,?RT'

@lm.user_loader
def load_user(id):
    return ub.session.query(ub.User).filter(ub.User.id == int(id)).first()


@lm.header_loader
def load_user_from_header(header_val):
    if header_val.startswith('Basic '):
        header_val = header_val.replace('Basic ', '', 1)
    try:
        header_val = base64.b64decode(header_val)
        basic_username = header_val.split(':')[0]
        basic_password = header_val.split(':')[1]
    except TypeError:
        pass
    user = ub.session.query(ub.User).filter(ub.User.nickname == basic_username).first()
    if user and check_password_hash(user.password, basic_password):
        return user
    return

def check_auth(username, password):
    user = ub.session.query(ub.User).filter(ub.User.nickname == username).first()
    if user and check_password_hash(user.password, password):
        return True
    else:
        return False

def authenticate():
    return Response(
    'Could not verify your access level for that URL.\n'
    'You have to login with proper credentials', 401,
    {'WWW-Authenticate': 'Basic realm="Login Required"'})

def requires_basic_auth_if_no_ano(f):
    @wraps(f)
    def decorated(*args, **kwargs):
        auth = request.authorization
        if config.ANON_BROWSE != 1:
            if not auth or not check_auth(auth.username, auth.password):
                return authenticate()
        return f(*args, **kwargs)
    return decorated

#simple pagination for the feed
class Pagination(object):

    def __init__(self, page, per_page, total_count):
        self.page = page
        self.per_page = per_page
        self.total_count = total_count

    @property
    def pages(self):
        return int(ceil(self.total_count / float(self.per_page)))

    @property
    def has_prev(self):
        return self.page > 1

    @property
    def has_next(self):
        return self.page < self.pages

    def iter_pages(self, left_edge=2, left_current=2,
                   right_current=5, right_edge=2):
        last = 0
        for num in xrange(1, self.pages + 1):
            if num <= left_edge or \
               (num > self.page - left_current - 1 and \
                num < self.page + right_current) or \
               num > self.pages - right_edge:
                if last + 1 != num:
                    yield None
                yield num
                last = num

##pagination links in jinja
def url_for_other_page(page):
    args = request.view_args.copy()
    args['page'] = page
    return url_for(request.endpoint, **args)

app.jinja_env.globals['url_for_other_page'] = url_for_other_page

def login_required_if_no_ano(func):
    if config.ANON_BROWSE == 1:
        return func
    return login_required(func)

## custom jinja filters
@app.template_filter('shortentitle')
def shortentitle_filter(s):
    if len(s) > 60:
        s = s.split(':', 1)[0]
        if len(s) > 60:
            s = textwrap.wrap(s, 60, break_long_words=False)[0]+' [...]'
    return s

def admin_required(f):
    """
    Checks if current_user.role == 1
    """
    @wraps(f)
    def inner(*args, **kwargs):
        if current_user.role_admin():
            return f(*args, **kwargs)
        abort(403)
    return inner

def download_required(f):
    @wraps(f)
    def inner(*args, **kwargs):
        if current_user.role_download() or current_user.role_admin():
            return f(*args, **kwargs)
        abort(403)
    return inner
def upload_required(f):
    @wraps(f)
    def inner(*args, **kwargs):
        if current_user.role_upload() or current_user.role_admin():
            return f(*args, **kwargs)
        abort(403)
    return inner
def edit_required(f):
    @wraps(f)
    def inner(*args, **kwargs):
        if current_user.role_edit() or current_user.role_admin():
            return f(*args, **kwargs)
        abort(403)
    return inner

@app.before_request
def before_request():
    g.user = current_user
    g.public_shelfes = ub.session.query(ub.Shelf).filter(ub.Shelf.is_public == 1).all()
    g.allow_registration = config.PUBLIC_REG
    g.allow_upload = config.UPLOADING

@app.route("/feed")
@requires_basic_auth_if_no_ano
def feed_index():
    xml = render_template('index.xml')
    response= make_response(xml)
    response.headers["Content-Type"] = "application/xml"
    return response

@app.route("/feed/osd")
@requires_basic_auth_if_no_ano
def feed_osd():
    xml = render_template('osd.xml')
    response= make_response(xml)
    response.headers["Content-Type"] = "application/xml"
    return response

@app.route("/feed/search", methods=["GET"])
@requires_basic_auth_if_no_ano
def feed_search():
    term = request.args.get("query").strip()
    if term:
        random = db.session.query(db.Books).order_by(func.random()).limit(config.RANDOM_BOOKS)
        entries = db.session.query(db.Books).filter(db.or_(db.Books.tags.any(db.Tags.name.like("%"+term+"%")),db.Books.authors.any(db.Authors.name.like("%"+term+"%")),db.Books.title.like("%"+term+"%"))).all()
        xml = render_template('feed.xml', searchterm=term, entries=entries)
    else:
        xml = render_template('feed.xml', searchterm="")
    response= make_response(xml)
    response.headers["Content-Type"] = "application/xml"
    return response

@app.route("/feed/new")
@requires_basic_auth_if_no_ano
def feed_new():
    off = request.args.get("start_index")
    if off:
        entries = db.session.query(db.Books).order_by(db.Books.last_modified.desc()).offset(off).limit(config.NEWEST_BOOKS)
    else:
        entries = db.session.query(db.Books).order_by(db.Books.last_modified.desc()).limit(config.NEWEST_BOOKS)
        off = 0
    xml = render_template('feed.xml', entries=entries, next_url="/feed/new?start_index=%d" % (int(config.NEWEST_BOOKS) + int(off)))
    response= make_response(xml)
    response.headers["Content-Type"] = "application/xml"
    return response


@app.route("/feed/discover")
@requires_basic_auth_if_no_ano
def feed_discover():
    off = request.args.get("start_index")
    if off:
        entries = db.session.query(db.Books).order_by(func.random()).offset(off).limit(config.NEWEST_BOOKS)
    else:
        entries = db.session.query(db.Books).order_by(func.random()).limit(config.NEWEST_BOOKS)
        off = 0
    xml = render_template('feed.xml', entries=entries, next_url="/feed/discover?start_index=%d" % (int(config.NEWEST_BOOKS) + int(off)))
    response = make_response(xml)
    response.headers["Content-Type"] = "application/xml"
    return response

@app.route("/feed/hot")
@requires_basic_auth_if_no_ano
def feed_hot():
    off = request.args.get("start_index")
    if off:
        entries = db.session.query(db.Books).filter(db.Books.ratings.any(db.Ratings.rating > 9)).offset(off).limit(config.NEWEST_BOOKS)
    else:
        entries = db.session.query(db.Books).filter(db.Books.ratings.any(db.Ratings.rating > 9)).limit(config.NEWEST_BOOKS)
        off = 0

    xml = render_template('feed.xml', entries=entries, next_url="/feed/hot?start_index=%d" % (int(config.NEWEST_BOOKS) + int(off)))
    response= make_response(xml)
    response.headers["Content-Type"] = "application/xml"
    return response

@app.route("/feed/download/<int:book_id>/<format>")
@requires_basic_auth_if_no_ano
@download_required
def get_opds_download_link(book_id, format):
    format = format.split(".")[0]
    book = db.session.query(db.Books).filter(db.Books.id == book_id).first()
    data = db.session.query(db.Data).filter(db.Data.book == book.id).filter(db.Data.format == format.upper()).first()
    helper.update_download(book_id, int(current_user.id))
    author = helper.get_normalized_author(book.author_sort)
    file_name = book.title
    if len(author) > 0:
        file_name = author+'-'+file_name
    file_name = helper.get_valid_filename(file_name)
    response = make_response(send_from_directory(os.path.join(config.DB_ROOT, book.path), data.name + "." +format))
    response.headers["Content-Disposition"] = "attachment; filename=%s.%s" % (data.name, format)
    return response
    
@app.route("/get_authors_json", methods = ['GET', 'POST'])
@login_required_if_no_ano
def get_authors_json(): 
    if request.method == "GET":
        query = request.args.get('q')
        entries = db.session.execute("select name from authors where name like '%" + query + "%'")
        json_dumps = json.dumps([dict(r) for r in entries])
        return json_dumps

@app.route("/get_tags_json", methods = ['GET', 'POST'])
@login_required_if_no_ano
def get_tags_json(): 
    if request.method == "GET":
        query = request.args.get('q')
        entries = db.session.execute("select name from tags where name like '%" + query + "%'")
        json_dumps = json.dumps([dict(r) for r in entries])
        return json_dumps
        
@app.route("/get_series_json", methods = ['GET', 'POST'])
@login_required_if_no_ano
def get_series_json(): 
    if request.method == "GET":
        query = request.args.get('q')
        entries = db.session.execute("select name from series where name like '%" + query + "%'")
        json_dumps = json.dumps([dict(r) for r in entries])
        return json_dumps
        
@app.route("/get_matching_tags", methods = ['GET', 'POST'])
@login_required_if_no_ano
def get_matching_tags(): 
    tag_dict = {'tags': []}
    if request.method == "GET":
        q = db.session.query(db.Books)
        author_input = request.args.get('author_name')
        title_input = request.args.get('book_title')
        include_tag_inputs = request.args.getlist('include_tag')
        exclude_tag_inputs = request.args.getlist('exclude_tag')
        q = q.filter(db.Books.authors.any(db.Authors.name.like("%" +  author_input + "%")), db.Books.title.like("%"+title_input+"%"))
        if len(include_tag_inputs) > 0:
            for tag in include_tag_inputs:
                q = q.filter(db.Books.tags.any(db.Tags.id == tag))
        if len(exclude_tag_inputs) > 0:
            for tag in exclude_tag_inputs:
                q = q.filter(not_(db.Books.tags.any(db.Tags.id == tag)))
        for book in q:
            for tag in book.tags:
                if tag.id not in tag_dict['tags']:
                    tag_dict['tags'].append(tag.id)
    json_dumps = json.dumps(tag_dict)
    return json_dumps

@app.route("/", defaults={'page': 1})
@app.route('/page/<int:page>')
@login_required_if_no_ano
def index(page):
    random = db.session.query(db.Books).order_by(func.random()).limit(config.RANDOM_BOOKS)
    if page == 1:
        entries = db.session.query(db.Books).order_by(db.Books.last_modified.desc()).limit(config.NEWEST_BOOKS)
    else:
        off = int(int(config.NEWEST_BOOKS) * (page - 1))
        entries = db.session.query(db.Books).order_by(db.Books.last_modified.desc()).offset(off).limit(config.NEWEST_BOOKS)
    pagination = Pagination(page, config.NEWEST_BOOKS, len(db.session.query(db.Books).all()))
    return render_template('index.html', random=random, entries=entries, pagination=pagination, title="Latest Books")

@app.route("/hot", defaults={'page': 1})
@app.route('/hot/page/<int:page>')
@login_required_if_no_ano
def hot_books(page):
    random = db.session.query(db.Books).filter(false())
    off = int(int(6) * (page - 1))
    all_books = ub.session.query(ub.Downloads, ub.func.count(ub.Downloads.book_id)).order_by(ub.func.count(ub.Downloads.book_id).desc()).group_by(ub.Downloads.book_id)
    hot_books = all_books.offset(off).limit(config.NEWEST_BOOKS)
    entries = list()
    for book in hot_books:
        entries.append(db.session.query(db.Books).filter(db.Books.id == book.Downloads.book_id).first())
    numBooks = len(all_books.all())
    pages = int(ceil(numBooks / float(config.NEWEST_BOOKS)))
    if pages > 1:
        pagination = Pagination(page, config.NEWEST_BOOKS, len(all_books.all()))
        return render_template('index.html', random=random, entries=entries, pagination=pagination, title="Hot Books (most downloaded)")
    else:
        return render_template('index.html', random=random, entries=entries, title="Hot Books (most downloaded)")

@app.route("/stats")
@login_required
def stats():
    counter = len(db.session.query(db.Books).all())
    return render_template('stats.html', counter=counter, title="Statistics")

@app.route("/discover", defaults={'page': 1})
@app.route('/discover/page/<int:page>')
@login_required_if_no_ano
def discover(page):
    if page == 1:
        entries = db.session.query(db.Books).order_by(func.randomblob(2)).limit(config.NEWEST_BOOKS)
    else:
        off = int(int(config.NEWEST_BOOKS) * (page - 1))
        entries = db.session.query(db.Books).order_by(func.randomblob(2)).offset(off).limit(config.NEWEST_BOOKS)
    pagination = Pagination(page, config.NEWEST_BOOKS, len(db.session.query(db.Books).all()))
    return render_template('discover.html', entries=entries, pagination=pagination, title="Random Books")

@app.route("/book/<int:id>")
@login_required_if_no_ano
def show_book(id):
    entries = db.session.query(db.Books).filter(db.Books.id == id).first()
    cc = db.session.query(db.Custom_Columns).filter(db.Custom_Columns.datatype.notin_(db.cc_exceptions)).all()
    book_in_shelfs = []
    shelfs = ub.session.query(ub.BookShelf).filter(ub.BookShelf.book_id == id).all()
    for entry in shelfs:
        book_in_shelfs.append(entry.shelf)
    return render_template('detail.html', entry=entries,  cc=cc, title=entries.title, books_shelfs=book_in_shelfs)

@app.route("/category")
@login_required_if_no_ano
def category_list():
    entries = db.session.query(db.Tags).order_by(db.Tags.name).all()
    return render_template('categories.html', entries=entries, title="Category list")

@app.route("/category/<name>")
@login_required_if_no_ano
def category(name):
    random = db.session.query(db.Books).filter(false())
    if name != "all":
        entries = db.session.query(db.Books).filter(db.Books.tags.any(db.Tags.name.like("%" +name + "%" ))).order_by(db.Books.last_modified.desc()).all()
    else:
        entries = db.session.query(db.Books).all()
    return render_template('index.html', random=random, entries=entries, title="Category: %s" % name)

@app.route("/series/<name>")
@login_required_if_no_ano
def series(name):
    random = db.session.query(db.Books).filter(false())
    entries = db.session.query(db.Books).filter(db.Books.series.any(db.Series.name.like("%" +name + "%" ))).order_by(db.Books.series_index).all()
    return render_template('index.html', random=random, entries=entries, title="Series: %s" % name)


@app.route("/admin/")
@login_required
def admin():
    #return "Admin ONLY!"
    abort(403)


@app.route("/search", methods=["GET"])
@login_required_if_no_ano
def search():
    term = request.args.get("query")
    if term:
        term=term.strip()
        random = db.session.query(db.Books).order_by(func.random()).limit(config.RANDOM_BOOKS)
        entries = db.session.query(db.Books).filter(db.or_(db.Books.tags.any(db.Tags.name.like("%"+term+"%")),db.Books.series.any(db.Series.name.like("%"+term+"%")),db.Books.authors.any(db.Authors.name.like("%"+term+"%")),db.Books.title.like("%"+term+"%"))).all()
        return render_template('search.html', searchterm=term, entries=entries)
    else:
        return render_template('search.html', searchterm="")
        
@app.route("/advanced_search", methods=["GET"])
@login_required_if_no_ano
def advanced_search():
    if request.method == 'GET':
        q = db.session.query(db.Books)
        include_tag_inputs = request.args.getlist('include_tag')
        exclude_tag_inputs = request.args.getlist('exclude_tag')
        author_name = request.args.get("author_name")
        book_title = request.args.get("book_title")
        if author_name: author_name=author_name.strip()
        if book_title : book_title=book_title.strip()
        if include_tag_inputs or exclude_tag_inputs or author_name or book_title:
            searchterm = []
            searchterm.extend((author_name, book_title))
            tag_names = db.session.query(db.Tags).filter(db.Tags.id.in_(include_tag_inputs)).all()
            searchterm.extend(tag.name for tag in tag_names)
            searchterm = " + ".join(filter(None, searchterm))
            q = q.filter(db.Books.authors.any(db.Authors.name.like("%" +  author_name + "%")), db.Books.title.like("%"+book_title+"%"))
            random = db.session.query(db.Books).order_by(func.random()).limit(config.RANDOM_BOOKS)
            for tag in include_tag_inputs:
                q = q.filter(db.Books.tags.any(db.Tags.id == tag))
            for tag in exclude_tag_inputs:
                q = q.filter(not_(db.Books.tags.any(db.Tags.id == tag)))
            q = q.all()
            return render_template('search.html', searchterm=searchterm, entries=q)
    tags = db.session.query(db.Tags).order_by(db.Tags.name).all()
    return render_template('search_form.html', tags=tags)

@app.route("/author")
@login_required_if_no_ano
def author_list():
    entries = db.session.query(db.Authors).order_by(db.Authors.sort).all()
    return render_template('authors.html', entries=entries, title="Author list")

@app.route("/author/<name>")
@login_required_if_no_ano
def author(name):
    random = db.session.query(db.Books).filter(false())
    entries = db.session.query(db.Books).filter(db.Books.authors.any(db.Authors.name.like("%" +  name + "%"))).all()
    return render_template('index.html', random=random, entries=entries, title="Author: %s" % name)

@app.route("/cover/<path:cover_path>")
@login_required_if_no_ano
def get_cover(cover_path):
    return send_from_directory(os.path.join(config.DB_ROOT, cover_path), "cover.jpg")

@app.route("/read/<int:book_id>/<format>")
@login_required
def read_book(book_id,format):
    book = db.session.query(db.Books).filter(db.Books.id == book_id).first()
    book_dir = os.path.join(config.MAIN_DIR, "cps","static", str(book_id))
    if not os.path.exists(book_dir):
        os.mkdir(book_dir)
    if format.lower() == "epub":
        #check if mimetype file is exists
        mime_file = str(book_id) +"/mimetype"
        if os.path.exists(mime_file) == False:
            epub_file = os.path.join(config.DB_ROOT, book.path, book.data[0].name) + ".epub"
            if not os.path.isfile(epub_file):
                raise ValueError('Error opening eBook. File does not exist: ', epub_file)
            zfile = zipfile.ZipFile(epub_file)
            for name in zfile.namelist():
                (dirName, fileName) = os.path.split(name)
                newDir = os.path.join(book_dir, dirName)
                if not os.path.exists(newDir):
                    try:
                        os.makedirs(newDir)
                    except OSError as exception:
                        if exception.errno == errno.EEXIST:
                            pass
                        else:
                            raise
                if fileName:
                    fd = open(os.path.join(newDir, fileName), "wb")
                    fd.write(zfile.read(name))
                    fd.close()
            zfile.close()
        return render_template('read.html', bookid=book_id, title="Read a Book")
    elif format.lower() == "pdf":
        all_name = str(book_id) +"/"+ urllib.quote(book.data[0].name) +".pdf"
        tmp_file = os.path.join(book_dir,urllib.quote(book.data[0].name)) + ".pdf"
        if os.path.exists(tmp_file) == False:
            pdf_file =  os.path.join(config.DB_ROOT, book.path, book.data[0].name) + ".pdf"
            copyfile(pdf_file,tmp_file)
        return render_template('readpdf.html', pdffile=all_name, title="Read a Book")
    elif  format.lower() == "txt":
        all_name = str(book_id) +"/"+ urllib.quote(book.data[0].name) +".txt"
        tmp_file = os.path.join(book_dir,urllib.quote(book.data[0].name)) + ".txt"
        if os.path.exists(all_name) == False:
            txt_file =  os.path.join(config.DB_ROOT, book.path, book.data[0].name) + ".txt"
            copyfile(txt_file,tmp_file)
        return render_template('readtxt.html', txtfile=all_name, title="Read a Book")

@app.route("/download/<int:book_id>/<format>")
@login_required
@download_required
def get_download_link(book_id, format):
    format = format.split(".")[0]
    book = db.session.query(db.Books).filter(db.Books.id == book_id).first()
    data = db.session.query(db.Data).filter(db.Data.book == book.id).filter(db.Data.format == format.upper()).first()
    helper.update_download(book_id, int(current_user.id))
    author = helper.get_normalized_author(book.author_sort)
    file_name = book.title
    if len(author) > 0:
        file_name = author+'-'+file_name
    file_name = helper.get_valid_filename(file_name)
    response = make_response(send_from_directory(os.path.join(config.DB_ROOT, book.path), data.name + "." +format))
    response.headers["Content-Disposition"] = \
        "attachment; " \
        "filename={utf_filename}.{suffix};" \
        "filename*=UTF-8''{utf_filename}.{suffix}".format(
        utf_filename=file_name.encode('utf-8'),
        suffix=format
    )
    return response

@app.route('/register', methods = ['GET', 'POST'])
def register():
    error = None
    if not config.PUBLIC_REG:
        abort(404)
    if current_user is not None and current_user.is_authenticated:
        return redirect(url_for('index', _external=True))

    if request.method == "POST":
        to_save = request.form.to_dict()
        if not to_save["nickname"] or not to_save["email"] or not to_save["password"]:
            flash("Please fill out all fields!", category="error")
            return render_template('register.html', title="register")

        existing_user = ub.session.query(ub.User).filter(ub.User.nickname == to_save["nickname"]).first()
        existing_email = ub.session.query(ub.User).filter(ub.User.email == to_save["email"]).first()
        if not existing_user and not existing_email:
            content = ub.User()
            content.password = generate_password_hash(to_save["password"])
            content.nickname = to_save["nickname"]
            content.email = to_save["email"]
            content.role = 0
            try:
                ub.session.add(content)
                ub.session.commit()
            except:
                ub.session.rollback()
                flash("An unknown error occured. Please try again later.", category="error")
                return render_template('register.html', title="register")
            flash("Your account has been created. Please login.", category="success")
            return redirect(url_for('login', _external=True))
        else:
            flash("This username or email address is already in use.", category="error")
            return render_template('register.html', title="register")

    return render_template('register.html', title="register")

@app.route('/login', methods = ['GET', 'POST'])
def login():
    error = None

    if current_user is not None and current_user.is_authenticated:
        return redirect(url_for('index', _external=True))

    if request.method == "POST":
        form = request.form.to_dict()
        user = ub.session.query(ub.User).filter(ub.User.nickname == form['username']).first()

        if user and check_password_hash(user.password, form['password']):
            login_user(user, remember = True)
            flash("you are now logged in as: '%s'" % user.nickname, category="success")
            return redirect(request.args.get("next") or url_for("index", _external=True))
        else:
            flash("Wrong Username or Password", category="error")

    return render_template('login.html', title="login")

@app.route('/logout')
@login_required
def logout():
    if current_user is not None and current_user.is_authenticated:
        logout_user()
    return redirect(request.args.get("next") or url_for("index", _external=True))


@app.route('/send/<int:book_id>')
@login_required
@download_required
def send_to_kindle(book_id):
    settings = ub.get_mail_settings()
    if settings.get("mail_server", "mail.example.com") == "mail.example.com":
        flash("Please configure the SMTP mail settings first...", category="error")
    elif current_user.kindle_mail:
        result = helper.send_mail(book_id, current_user.kindle_mail)
        if result is None:
            flash("Book successfully send to %s" % current_user.kindle_mail, category="success")
            helper.update_download(book_id, int(current_user.id))
        else:
            flash("There was an error sending this book: %s" % result, category="error")
    else:
        flash("Please configure your kindle email address first...", category="error")
    return redirect(request.environ["HTTP_REFERER"])

@app.route("/shelf/add/<int:shelf_id>/<int:book_id>")
@login_required
def add_to_shelf(shelf_id, book_id):
    shelf = ub.session.query(ub.Shelf).filter(ub.Shelf.id == shelf_id).first()
    if not shelf.is_public and not shelf.user_id == int(current_user.id):
        flash("Sorry you are not allowed to add a book to the the shelf: %s" % shelf.name)
        return redirect(url_for('index', _external=True))

    ins = ub.BookShelf(shelf=shelf.id, book_id=book_id)
    ub.session.add(ins)
    ub.session.commit()

    flash("Book has been added to shelf: %s" % shelf.name, category="success")

    #return redirect(url_for('show_book', id=book_id))
    return redirect(request.environ["HTTP_REFERER"])

@app.route("/shelf/remove/<int:shelf_id>/<int:book_id>")
@login_required
def remove_from_shelf(shelf_id, book_id):
    shelf = ub.session.query(ub.Shelf).filter(ub.Shelf.id == shelf_id).first()
    if not shelf.is_public and not shelf.user_id == int(current_user.id):
        flash("Sorry you are not allowed to remove a book from this shelf: %s" % shelf.name)
        return redirect(url_for('index', _external=True))

    book_shelf = ub.session.query(ub.BookShelf).filter(ub.BookShelf.shelf == shelf_id, ub.BookShelf.book_id == book_id).first()

    #rem = ub.BookShelf(shelf=shelf.id, book_id=book_id)
    ub.session.delete(book_shelf)
    ub.session.commit()

    flash("Book has been removed from shelf: %s" % shelf.name, category="success")

    return redirect(request.environ["HTTP_REFERER"])

@app.route("/shelf/create", methods=["GET", "POST"])
@login_required
def create_shelf():
    shelf = ub.Shelf()
    if request.method == "POST":
        to_save = request.form.to_dict()
        if "is_public" in to_save:
            shelf.is_public = 1
        shelf.name = to_save["title"]
        shelf.user_id = int(current_user.id)
        existing_shelf = ub.session.query(ub.Shelf).filter(ub.Shelf.name == shelf.name).first()
        if existing_shelf:
            flash("A shelf with the name '%s' already exists." % to_save["title"], category="error")
        else:
            try:
                ub.session.add(shelf)
                ub.session.commit()
                flash("Shelf %s created" % to_save["title"], category="success")
            except:
                flash("There was an error", category="error")
        return render_template('shelf_edit.html', title="create a shelf")
    else:
        return render_template('shelf_edit.html', title="create a shelf")


@app.route("/shelf/<int:shelf_id>")
@login_required
def show_shelf(shelf_id):
    shelf = ub.session.query(ub.Shelf).filter(ub.or_(ub.and_(ub.Shelf.user_id == int(current_user.id), ub.Shelf.id == shelf_id), ub.and_(ub.Shelf.is_public == 1, ub.Shelf.id == shelf_id))).first()
    result = list()
    if shelf:
        books_in_shelf = ub.session.query(ub.BookShelf).filter(ub.BookShelf.shelf == shelf_id).all()
        for book in books_in_shelf:
            cur_book = db.session.query(db.Books).filter(db.Books.id == book.book_id).first()
            result.append(cur_book)

    return render_template('shelf.html', entries=result, title="Shelf: '%s'" % shelf.name)

@app.route("/me", methods = ["GET", "POST"])
@login_required
def profile():
    content = ub.session.query(ub.User).filter(ub.User.id == int(current_user.id)).first()
    downloads = list()
    for book in content.downloads:
        downloads.append(db.session.query(db.Books).filter(db.Books.id == book.book_id).first())
    if request.method == "POST":
        to_save = request.form.to_dict()
        if current_user.role_passwd() or current_user.role_admin():
            if to_save["password"]:
                content.password = generate_password_hash(to_save["password"])
        if "kindle_mail" in to_save and to_save["kindle_mail"] != content.kindle_mail:
            content.kindle_mail = to_save["kindle_mail"]
        if to_save["email"] and to_save["email"] != content.email:
            content.email = to_save["email"]
        try:
            ub.session.commit()
        except IntegrityError:
            ub.session.rollback()
            flash("Found an existing account for this email address.", category="error")
            return render_template("user_edit.html", content=content, downloads=downloads, title="%s's profile" % current_user.nickname)
        flash("Profile updated", category="success")
    return render_template("user_edit.html", profile=1, content=content, downloads=downloads, title="%s's profile" % current_user.nickname)

@app.route("/admin/user")
@login_required
@admin_required
def user_list():
    content = ub.session.query(ub.User).all()
    settings = ub.session.query(ub.Settings).first()
    return render_template("user_list.html", content=content, email=settings, title="User list")

@app.route("/admin/user/new", methods = ["GET", "POST"])
@login_required
@admin_required
def new_user():
    content = ub.User()
    if request.method == "POST":
        to_save = request.form.to_dict()
        if not to_save["nickname"] or not to_save["email"] or not to_save["password"]:
            flash("Please fill out all fields!", category="error")
            return render_template("user_edit.html", new_user=1, content=content, title="Add new user")
        content.password = generate_password_hash(to_save["password"])
        content.nickname = to_save["nickname"]
        content.email = to_save["email"]
        content.role = 0
        if "admin_role" in to_save:
            content.role = content.role + ub.ROLE_ADMIN
        if "download_role" in to_save:
            content.role = content.role + ub.ROLE_DOWNLOAD
        if "upload_role" in to_save:
            content.role = content.role + ub.ROLE_UPLOAD
        if "edit_role" in to_save:
            content.role = content.role + ub.ROLE_EDIT
        if "passwd_role" in to_save:
            content.role = content.role + ub.ROLE_PASSWD
        try:
            ub.session.add(content)
            ub.session.commit()
            flash("User '%s' created" % content.nickname, category="success")
            return redirect(url_for('user_list', _external=True))
        except IntegrityError:
            ub.session.rollback()
            flash("Found an existing account for this email address or nickname.", category="error")
    return render_template("user_edit.html", new_user=1, content=content, title="Add new user")

@app.route("/admin/user/mailsettings", methods = ["GET", "POST"])
@login_required
@admin_required
def edit_mailsettings():
    content = ub.session.query(ub.Settings).first()
    if request.method == "POST":
        to_save = request.form.to_dict()
        content.mail_server = to_save["mail_server"]
        content.mail_port = int(to_save["mail_port"])
        content.mail_login = to_save["mail_login"]
        content.mail_password = to_save["mail_password"]
        content.mail_from = to_save["mail_from"]
        if "mail_use_ssl" in to_save:
            content.mail_use_ssl = 1
        else:
            content.mail_use_ssl = 0
        try:
            ub.session.commit()
            flash("Mail settings updated", category="success")
        except (e):
            flash(e, category="error")
    return render_template("email_edit.html", content=content, title="Edit mail settings")

@app.route("/admin/user/<int:user_id>", methods = ["GET", "POST"])
@login_required
@admin_required
def edit_user(user_id):
    content = ub.session.query(ub.User).filter(ub.User.id == int(user_id)).first()
    downloads = list()
    for book in content.downloads:
        downloads.append(db.session.query(db.Books).filter(db.Books.id == book.book_id).first())
    if request.method == "POST":
        to_save = request.form.to_dict()
        if "delete" in to_save:
            ub.session.delete(content)
            flash("User '%s' deleted" % content.nickname, category="success")
            return redirect(url_for('user_list', _external=True))
        else:
            if to_save["password"]:
                content.password = generate_password_hash(to_save["password"])
           
            if "admin_role" in to_save and not content.role_admin():
                content.role = content.role + ub.ROLE_ADMIN
            elif not "admin_role" in to_save and content.role_admin():
                content.role = content.role - ub.ROLE_ADMIN
            
            if "download_role" in to_save and not content.role_download():
                content.role = content.role + ub.ROLE_DOWNLOAD
            elif not "download_role" in to_save and content.role_download():
                content.role = content.role - ub.ROLE_DOWNLOAD
            
            if "upload_role" in to_save and not content.role_upload():
                content.role = content.role + ub.ROLE_UPLOAD
            elif not "upload_role" in to_save and content.role_upload():
                content.role = content.role - ub.ROLE_UPLOAD
            
            if "edit_role" in to_save and not content.role_edit():
                content.role = content.role + ub.ROLE_EDIT
            elif not "edit_role" in to_save and content.role_edit():
                content.role = content.role - ub.ROLE_EDIT
            
            if "passwd_role" in to_save and not content.role_passwd():
                content.role = content.role + ub.ROLE_PASSWD
            elif not "passwd_role" in to_save and content.role_passwd():
                content.role = content.role - ub.ROLE_PASSWD
            
            if to_save["email"] and to_save["email"] != content.email:
                content.email = to_save["email"]
            if "kindle_mail" in to_save and to_save["kindle_mail"] != content.kindle_mail:
                content.kindle_mail = to_save["kindle_mail"]

        try:
            ub.session.commit()
            flash("User '%s' updated" % content.nickname, category="success")
        except IntegrityError:
            ub.session.rollback()
            flash("An unknown error occured.", category="error")
    return render_template("user_edit.html", new_user=0, content=content, downloads=downloads, title="Edit User %s" % content.nickname)

@app.route("/admin/book/<int:book_id>", methods=['GET', 'POST'])
@login_required
@edit_required
def edit_book(book_id):
    ## create the function for sorting...
    db.session.connection().connection.connection.create_function("title_sort",1,db.title_sort)
    cc = db.session.query(db.Custom_Columns).filter(db.Custom_Columns.datatype.notin_(db.cc_exceptions)).all()
    book = db.session.query(db.Books).filter(db.Books.id == book_id).first()
    author_names = []
    for author in book.authors:
        author_names.append(author.name)
    if request.method == 'POST':
        edited_books_id = set()
        to_save = request.form.to_dict()
        if book.title != to_save["book_title"]:
            book.title = to_save["book_title"]
            edited_books_id.add(book.id)
        input_authors = to_save["author_name"].split('&')
        input_authors = map(lambda it: it.strip(), input_authors)
        # we have all author names now
        author0_before_edit = book.authors[0].name
        # 1. search for authors to remove
        del_authors = []
        for c_author in book.authors:
            found = False
            for inp_author in input_authors:
                if inp_author == c_author.name:
                    found = True
                    break;
            # if the author was not found in the new list, add him to remove list
            if not found:
                del_authors.append(c_author)
        # 2. search for authors that need to be added
        add_authors = []
        for inp_author in input_authors:
            found = False
            for c_author in book.authors:
                if inp_author == c_author.name:
                    found = True
                    break;
            if not found:
                add_authors.append(inp_author)
        # if there are authors to remove, we remove them now
        if len(del_authors) > 0:
            for del_author in del_authors:
                book.authors.remove(del_author)
                authors_books_count = db.session.query(db.Books).filter(db.Books.authors.any(db.Authors.id.is_(del_author.id))).count()
                if authors_books_count == 0:
                    db.session.query(db.Authors).filter(db.Authors.id == del_author.id).delete()
        # if there are authors to add, we add them now!
        if len(add_authors) > 0:
            for add_author in add_authors:
                # check if an author with that name exists
                t_author = db.session.query(db.Authors).filter(db.Authors.name == add_author).first()
                # if no author is found add it
                if t_author == None:
                    new_author = db.Authors(add_author, add_author, "")
                    db.session.add(new_author)
                    t_author = db.session.query(db.Authors).filter(db.Authors.name == add_author).first()
                # add author to book
                book.authors.append(t_author)       
        if author0_before_edit != book.authors[0].name:
            edited_books_id.add(book.id)
        
        if to_save["cover_url"] and os.path.splitext(to_save["cover_url"])[1].lower() == ".jpg":
            img = requests.get(to_save["cover_url"])
            f = open(os.path.join(config.DB_ROOT, book.path, "cover.jpg"), "wb")
            f.write(img.content)
            f.close()

        if book.series_index != to_save["series_index"]:
            book.series_index = to_save["series_index"]
        if len(book.comments):
            book.comments[0].text = to_save["description"]
        else:
            book.comments.append(db.Comments(text=to_save["description"], book=book.id))

        input_tags = to_save["tags"].split(',')
        input_tags = map(lambda it: it.strip(), input_tags)
        input_tags = [x for x in input_tags if x != '']
        # we have all author names now
        # 1. search for tags to remove
        del_tags = []
        for c_tag in book.tags:
            found = False
            for inp_tag in input_tags:
                if inp_tag == c_tag.name:
                    found = True
                    break;
            # if the tag was not found in the new list, add him to remove list
            if not found:
                del_tags.append(c_tag)
        # 2. search for tags that need to be added
        add_tags = []
        for inp_tag in input_tags:
            found = False
            for c_tag in book.tags:
                if inp_tag == c_tag.name:
                    found = True
                    break;
            if not found:
                add_tags.append(inp_tag)
        # if there are tags to remove, we remove them now
        if len(del_tags) > 0:
            for del_tag in del_tags:
                book.tags.remove(del_tag)
                if len(del_tag.books) == 0:
                    db.session.delete(del_tag)
        # if there are tags to add, we add them now!
        if len(add_tags) > 0:
            for add_tag in add_tags:
                # check if a tag with that name exists
                new_tag = db.session.query(db.Tags).filter(db.Tags.name == add_tag).first()
                # if no tag is found add it
                if new_tag == None:
                    new_tag = db.Tags(add_tag)
                    db.session.add(new_tag)
                    new_tag = db.session.query(db.Tags).filter(db.Tags.name == add_tag).first()
                # add tag to book
                book.tags.append(new_tag)
        
        if to_save["series"].strip():
            is_series = db.session.query(db.Series).filter(db.Series.name.like('%' + to_save["series"].strip() + '%')).first()
            if is_series:
                book.series.append(is_series)
            else:
                new_series = db.Series(name=to_save["series"].strip(), sort=to_save["series"].strip())
                book.series.append(new_series)
        
        if to_save["rating"].strip():
            old_rating = False
            if len(book.ratings) > 0:
                old_rating = book.ratings[0].rating
            ratingx2 = int(float(to_save["rating"]) *2)
            if ratingx2 != old_rating:
                is_rating = db.session.query(db.Ratings).filter(db.Ratings.rating == ratingx2).first()
                if is_rating:
                    book.ratings.append(is_rating)
                else:
                    new_rating = db.Ratings(rating=ratingx2)
                    book.ratings.append(new_rating)
                if old_rating:
                    book.ratings.remove(book.ratings[0])
        else:
            if len(book.ratings) > 0:
                book.ratings.remove(book.ratings[0])
                
        
        for c in cc:
            cc_string = "custom_column_" + str(c.id)
            if not c.is_multiple:
                if len(getattr(book, cc_string)) > 0:
                    cc_db_value = getattr(book, cc_string)[0].value
                else:
                    cc_db_value = None
                if to_save[cc_string].strip():
                    if c.datatype == 'rating':
                        to_save[cc_string] = str(int(float(to_save[cc_string]) *2))
                    if to_save[cc_string].strip() != cc_db_value:
                        if cc_db_value != None:
                            #remove old cc_val
                            del_cc = getattr(book, cc_string)[0]
                            getattr(book, cc_string).remove(del_cc)
                            if len(del_cc.books) == 0:
                                db.session.delete(del_cc)
                        cc_class = db.cc_classes[c.id]
                        new_cc = db.session.query(cc_class).filter(cc_class.value == to_save[cc_string].strip()).first()
                        # if no cc val is found add it
                        if new_cc == None:
                            new_cc = cc_class(value=to_save[cc_string].strip())
                            db.session.add(new_cc)
                            new_cc = db.session.query(cc_class).filter(cc_class.value == to_save[cc_string].strip()).first()
                        # add cc value to book
                        getattr(book, cc_string).append(new_cc)
                else:
                    if cc_db_value != None:
                        #remove old cc_val
                        del_cc = getattr(book, cc_string)[0]
                        getattr(book, cc_string).remove(del_cc)
                        if len(del_cc.books) == 0:
                            db.session.delete(del_cc)
            else:
                input_tags = to_save[cc_string].split(',')
                input_tags = map(lambda it: it.strip(), input_tags)
                input_tags = [x for x in input_tags if x != '']
                # we have all author names now
                # 1. search for tags to remove
                del_tags = []
                for c_tag in getattr(book, cc_string):
                    found = False
                    for inp_tag in input_tags:
                        if inp_tag == c_tag.value:
                            found = True
                            break;
                    # if the tag was not found in the new list, add him to remove list
                    if not found:
                        del_tags.append(c_tag)
                # 2. search for tags that need to be added
                add_tags = []
                for inp_tag in input_tags:
                    found = False
                    for c_tag in getattr(book, cc_string):
                        if inp_tag == c_tag.value:
                            found = True
                            break;
                    if not found:
                        add_tags.append(inp_tag)
                # if there are tags to remove, we remove them now
                if len(del_tags) > 0:
                    for del_tag in del_tags:
                        getattr(book, cc_string).remove(del_tag)
                        if len(del_tag.books) == 0:
                            db.session.delete(del_tag)
                # if there are tags to add, we add them now!
                if len(add_tags) > 0:
                    for add_tag in add_tags:
                        # check if a tag with that name exists
                        new_tag = db.session.query(db.cc_classes[c.id]).filter(db.cc_classes[c.id].value == add_tag).first()
                        # if no tag is found add it
                        if new_tag == None:
                            new_tag = db.cc_classes[c.id](value=add_tag)
                            db.session.add(new_tag)
                            new_tag = db.session.query(db.cc_classes[c.id]).filter(db.cc_classes[c.id].value == add_tag).first()
                        # add tag to book
                        getattr(book, cc_string).append(new_tag)

        db.session.commit()
        author_names = []
        for author in book.authors:
            author_names.append(author.name)
        for b in edited_books_id:
            helper.update_dir_stucture(b)
        if "detail_view" in to_save:
            return redirect(url_for('show_book', id=book.id, _external=True))
        else:
            return render_template('edit_book.html', book=book, authors=author_names, cc=cc)
    else:
        return render_template('edit_book.html', book=book, authors=author_names, cc=cc)

import uploader
from shutil import move

@app.route("/upload", methods = ["GET", "POST"])
@login_required
@upload_required
def upload():
    if not config.UPLOADING:
        abort(404)
    ## create the function for sorting...
    db.session.connection().connection.connection.create_function("title_sort",1,db.title_sort)
    db.session.connection().connection.connection.create_function('uuid4', 0, lambda : str(uuid4()))
    if request.method == 'POST' and 'btn-upload' in request.files:
        file = request.files['btn-upload']
        meta = uploader.upload(file)

        title = meta.title
        author = meta.author

        title_dir = helper.get_valid_filename(title.decode('utf-8'), False)
        author_dir = helper.get_valid_filename(author.decode('utf-8'), False)
        data_name = title_dir
        filepath = config.DB_ROOT + "/" + author_dir + "/" + title_dir
        saved_filename = filepath + "/" + data_name + meta.extension
        if not os.path.exists(filepath):
            try:
                os.makedirs(filepath)
            except OSError:
                flash("Failed to create path %s (Permission denied)." % filepath, category="error")
                return redirect(url_for('index', _external=True))
        try:
            move(meta.file_path, saved_filename)
        except OSError:
            flash("Failed to store file %s (Permission denied)." % saved_filename, category="error")
            return redirect(url_for('index', _external=True))

        file_size = os.path.getsize(saved_filename)
        if meta.cover is None:
            has_cover = 0
            basedir = os.path.dirname(__file__)
            copyfile(os.path.join(basedir, "static/generic_cover.jpg"), os.path.join(filepath, "cover.jpg"))
        else:
            has_cover = 1
            move(meta.cover, os.path.join(filepath, "cover.jpg"))

        is_author = db.session.query(db.Authors).filter(db.Authors.name == author).first()
        if is_author:
            db_author = is_author
        else:
            db_author = db.Authors(author, "", "")
            db.session.add(db_author)
        path = os.path.join(author_dir, title_dir)
        db_book = db.Books(title, "", "", datetime.datetime.now(), datetime.datetime(101, 01,01), 1, datetime.datetime.now(), path, has_cover, db_author, [])
        db_book.authors.append(db_author)
        db_data = db.Data(db_book, meta.extension.upper()[1:], file_size, data_name)
        db_book.data.append(db_data)
        
        db.session.add(db_book)
        db.session.commit()
        author_names = []
        for author in db_book.authors:
            author_names.append(author.name)
    cc = db.session.query(db.Custom_Columns).filter(db.Custom_Columns.datatype.notin_(db.cc_exceptions)).all()
    if current_user.role_edit() or current_user.role_admin():
        return render_template('edit_book.html', book=db_book, authors=author_names, cc=cc)
    book_in_shelfs = []
    return render_template('detail.html', entry=db_book,  cc=cc, title=db_book.title, books_shelfs=book_in_shelfs)<|MERGE_RESOLUTION|>--- conflicted
+++ resolved
@@ -26,8 +26,6 @@
 import urllib
 import datetime
 from uuid import uuid4
-<<<<<<< HEAD
-=======
 import os.path
 import shutil
 import re
@@ -36,10 +34,10 @@
     use_generic_pdf_cover = False
 except ImportError, e:
     use_generic_pdf_cover = True
->>>>>>> f2de1d4c
+
 from shutil import copyfile
-
 from cgi import escape
+
 class ReverseProxied(object):
     '''Wrap the application in this middleware and configure the 
     front-end server to add these headers, to let you quietly bind 
@@ -617,7 +615,7 @@
     error = None
     if not config.PUBLIC_REG:
         abort(404)
-    if current_user is not None and current_user.is_authenticated:
+    if current_user is not None and current_user.is_authenticated():
         return redirect(url_for('index', _external=True))
 
     if request.method == "POST":
@@ -653,7 +651,7 @@
 def login():
     error = None
 
-    if current_user is not None and current_user.is_authenticated:
+    if current_user is not None and current_user.is_authenticated():
         return redirect(url_for('index', _external=True))
 
     if request.method == "POST":
@@ -672,7 +670,7 @@
 @app.route('/logout')
 @login_required
 def logout():
-    if current_user is not None and current_user.is_authenticated:
+    if current_user is not None and current_user.is_authenticated():
         logout_user()
     return redirect(request.args.get("next") or url_for("index", _external=True))
 
