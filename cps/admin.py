--- conflicted
+++ resolved
@@ -604,31 +604,31 @@
                                          gdriveError)
 
     if config.config_ldap_user_object.count("%s") != 1:
-<<<<<<< HEAD
         return reboot_required, \
                _configuration_result(_('LDAP User Object Filter needs to Have One "%s" Format Identifier'),
                                      gdriveError)
-=======
-        return reboot_required, _configuration_result(_('LDAP User Object Filter needs to Have One "%s" Format Identifier'),
-                                                      gdriveError)
->>>>>>> 1ca45838
     if config.config_ldap_user_object.count("(") != config.config_ldap_user_object.count(")"):
         return reboot_required, _configuration_result(_('LDAP User Object Filter Has Unmatched Parenthesis'),
                                                       gdriveError)
 
-    if config.config_ldap_member_user_object.count("%s") != 1:
-        return reboot_required, _configuration_result(_('LDAP Member User Filter needs to Have One "%s" Format Identifier'),
-                                                      gdriveError)
-    if config.config_ldap_member_user_object.count("(") != config.config_ldap_member_user_object.count(")"):
-        return reboot_required, _configuration_result(_('LDAP Member User Filter Has Unmatched Parenthesis'),
-                                                      gdriveError)
+    if to_save["ldap_import_user_filter"] == '0':
+        config.config_ldap_member_user_object = ""
+    else:
+        if config.config_ldap_member_user_object.count("%s") != 1:
+            return reboot_required, \
+                   _configuration_result(_('LDAP Member User Filter needs to Have One "%s" Format Identifier'),
+                   gdriveError)
+        if config.config_ldap_member_user_object.count("(") != config.config_ldap_member_user_object.count(")"):
+            return reboot_required, _configuration_result(_('LDAP Member User Filter Has Unmatched Parenthesis'),
+                                                          gdriveError)
 
     if config.config_ldap_cacert_path or config.config_ldap_cert_path or config.config_ldap_key_path:
         if not (os.path.isfile(config.config_ldap_cacert_path) and
                 os.path.isfile(config.config_ldap_cert_path) and
                 os.path.isfile(config.config_ldap_key_path)):
             return reboot_required, \
-                   _configuration_result(_('LDAP CACertificate, Certificate or Key Location is not Valid, Please Enter Correct Path'),
+                   _configuration_result(_('LDAP CACertificate, Certificate or Key Location is not Valid, '
+                                           'Please Enter Correct Path'),
                                          gdriveError)
     return reboot_required, None
 
