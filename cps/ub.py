# -*- coding: utf-8 -*-

#  This file is part of the Calibre-Web (https://github.com/janeczku/calibre-web)
#    Copyright (C) 2012-2019 mutschler, jkrehm, cervinko, janeczku, OzzieIsaacs, csitko
#                            ok11, issmirnov, idalin
#
#  This program is free software: you can redistribute it and/or modify
#  it under the terms of the GNU General Public License as published by
#  the Free Software Foundation, either version 3 of the License, or
#  (at your option) any later version.
#
#  This program is distributed in the hope that it will be useful,
#  but WITHOUT ANY WARRANTY; without even the implied warranty of
#  MERCHANTABILITY or FITNESS FOR A PARTICULAR PURPOSE.  See the
#  GNU General Public License for more details.
#
#  You should have received a copy of the GNU General Public License
#  along with this program. If not, see <http://www.gnu.org/licenses/>.

from __future__ import division, print_function, unicode_literals
import os
import datetime
from binascii import hexlify

from flask import g
from flask_babel import gettext as _
from flask_login import AnonymousUserMixin
from werkzeug.local import LocalProxy
try:
    from flask_dance.consumer.backend.sqla import OAuthConsumerMixin
    oauth_support = True
except ImportError:
    # fails on flask-dance >1.3, due to renaming
    try:
        from flask_dance.consumer.storage.sqla import OAuthConsumerMixin
        oauth_support = True
    except ImportError:
        oauth_support = False
from sqlalchemy import create_engine, exc, exists
from sqlalchemy import Column, ForeignKey
from sqlalchemy import String, Integer, SmallInteger, Boolean, DateTime
from sqlalchemy.orm import relationship, sessionmaker
from sqlalchemy.ext.declarative import declarative_base
from werkzeug.security import generate_password_hash

from . import constants # , config


session = None
Base = declarative_base()


def get_sidebar_config(kwargs=None):
    kwargs = kwargs or []
    if 'content' in kwargs:
        content = kwargs['content']
        content = isinstance(content, (User,LocalProxy)) and not content.role_anonymous()
    else:
        content = 'conf' in kwargs
    sidebar = list()
    sidebar.append({"glyph": "glyphicon-book", "text": _('Recently Added'), "link": 'web.index', "id": "new",
                    "visibility": constants.SIDEBAR_RECENT, 'public': True, "page": "root",
                    "show_text": _('Show recent books'), "config_show":True})
    sidebar.append({"glyph": "glyphicon-fire", "text": _('Hot Books'), "link": 'web.books_list', "id": "hot",
                    "visibility": constants.SIDEBAR_HOT, 'public': True, "page": "hot", "show_text": _('Show Hot Books'),
                    "config_show":True})
    sidebar.append(
        {"glyph": "glyphicon-star", "text": _('Top Rated Books'), "link": 'web.books_list', "id": "rated",
         "visibility": constants.SIDEBAR_BEST_RATED, 'public': True, "page": "rated",
         "show_text": _('Show Top Rated Books'), "config_show":True})
    sidebar.append({"glyph": "glyphicon-eye-open", "text": _('Read Books'), "link": 'web.books_list', "id": "read",
                    "visibility": constants.SIDEBAR_READ_AND_UNREAD, 'public': (not g.user.is_anonymous), "page": "read",
                    "show_text": _('Show read and unread'), "config_show": content})
    sidebar.append(
        {"glyph": "glyphicon-eye-close", "text": _('Unread Books'), "link": 'web.books_list', "id": "unread",
         "visibility": constants.SIDEBAR_READ_AND_UNREAD, 'public': (not g.user.is_anonymous), "page": "unread",
         "show_text": _('Show unread'), "config_show":False})
    sidebar.append({"glyph": "glyphicon-random", "text": _('Discover'), "link": 'web.books_list', "id": "rand",
                    "visibility": constants.SIDEBAR_RANDOM, 'public': True, "page": "discover",
                    "show_text": _('Show random books'), "config_show":True})
    sidebar.append({"glyph": "glyphicon-inbox", "text": _('Categories'), "link": 'web.category_list', "id": "cat",
                    "visibility": constants.SIDEBAR_CATEGORY, 'public': True, "page": "category",
                    "show_text": _('Show category selection'), "config_show":True})
    sidebar.append({"glyph": "glyphicon-bookmark", "text": _('Series'), "link": 'web.series_list', "id": "serie",
                    "visibility": constants.SIDEBAR_SERIES, 'public': True, "page": "series",
                    "show_text": _('Show series selection'), "config_show":True})
    sidebar.append({"glyph": "glyphicon-user", "text": _('Authors'), "link": 'web.author_list', "id": "author",
                    "visibility": constants.SIDEBAR_AUTHOR, 'public': True, "page": "author",
                    "show_text": _('Show author selection'), "config_show":True})
    sidebar.append(
        {"glyph": "glyphicon-text-size", "text": _('Publishers'), "link": 'web.publisher_list', "id": "publisher",
         "visibility": constants.SIDEBAR_PUBLISHER, 'public': True, "page": "publisher",
         "show_text": _('Show publisher selection'), "config_show":True})
    sidebar.append({"glyph": "glyphicon-flag", "text": _('Languages'), "link": 'web.language_overview', "id": "lang",
                    "visibility": constants.SIDEBAR_LANGUAGE, 'public': (g.user.filter_language() == 'all'),
                    "page": "language",
                    "show_text": _('Show language selection'), "config_show":True})
    sidebar.append({"glyph": "glyphicon-star-empty", "text": _('Ratings'), "link": 'web.ratings_list', "id": "rate",
                    "visibility": constants.SIDEBAR_RATING, 'public': True,
                    "page": "rating", "show_text": _('Show ratings selection'), "config_show":True})
    sidebar.append({"glyph": "glyphicon-file", "text": _('File formats'), "link": 'web.formats_list', "id": "format",
                    "visibility": constants.SIDEBAR_FORMAT, 'public': True,
                    "page": "format", "show_text": _('Show file formats selection'), "config_show":True})
    return sidebar



class UserBase:

    @property
    def is_authenticated(self):
        return True

    def _has_role(self, role_flag):
        return constants.has_flag(self.role, role_flag)

    def role_admin(self):
        return self._has_role(constants.ROLE_ADMIN)

    def role_download(self):
        return self._has_role(constants.ROLE_DOWNLOAD)

    def role_upload(self):
        return self._has_role(constants.ROLE_UPLOAD)

    def role_edit(self):
        return self._has_role(constants.ROLE_EDIT)

    def role_passwd(self):
        return self._has_role(constants.ROLE_PASSWD)

    def role_anonymous(self):
        return self._has_role(constants.ROLE_ANONYMOUS)

    def role_edit_shelfs(self):
        return self._has_role(constants.ROLE_EDIT_SHELFS)

    def role_delete_books(self):
        return self._has_role(constants.ROLE_DELETE_BOOKS)

    def role_viewer(self):
        return self._has_role(constants.ROLE_VIEWER)

    @property
    def is_active(self):
        return True

    @property
    def is_anonymous(self):
        return self.role_anonymous()

    def get_id(self):
        return str(self.id)

    def filter_language(self):
        return self.default_language

    def check_visibility(self, value):
        return constants.has_flag(self.sidebar_view, value)

    def show_detail_random(self):
        return self.check_visibility(constants.DETAIL_RANDOM)

    def list_denied_tags(self):
        mct = self.denied_tags.split(",")
        return [t.strip() for t in mct]

    def list_allowed_tags(self):
        mct = self.allowed_tags.split(",")
        return [t.strip() for t in mct]

    def list_denied_column_values(self):
        mct = self.denied_column_value.split(",")
        return [t.strip() for t in mct]

    def list_allowed_column_values(self):
        mct = self.allowed_column_value.split(",")
        return [t.strip() for t in mct]

    def __repr__(self):
        return '<User %r>' % self.nickname


# Baseclass for Users in Calibre-Web, settings which are depending on certain users are stored here. It is derived from
# User Base (all access methods are declared there)
class User(UserBase, Base):
    __tablename__ = 'user'
    __table_args__ = {'sqlite_autoincrement': True}

    id = Column(Integer, primary_key=True)
    nickname = Column(String(64), unique=True)
    email = Column(String(120), unique=True, default="")
    role = Column(SmallInteger, default=constants.ROLE_USER)
    password = Column(String)
    kindle_mail = Column(String(120), default="")
    shelf = relationship('Shelf', backref='user', lazy='dynamic', order_by='Shelf.name')
    downloads = relationship('Downloads', backref='user', lazy='dynamic')
    locale = Column(String(2), default="en")
    sidebar_view = Column(Integer, default=1)
    default_language = Column(String(3), default="all")
    mature_content = Column(Boolean, default=True)
    denied_tags = Column(String, default="")
    allowed_tags = Column(String, default="")
    denied_column_value = Column(String, default="")
    allowed_column_value = Column(String, default="")
    remote_auth_token = relationship('RemoteAuthToken', backref='user', lazy='dynamic')
    series_view = Column(String(10), default="list")


if oauth_support:
    class OAuth(OAuthConsumerMixin, Base):
        provider_user_id = Column(String(256))
        user_id = Column(Integer, ForeignKey(User.id))
        user = relationship(User)


class OAuthProvider(Base):
    __tablename__ = 'oauthProvider'

    id = Column(Integer, primary_key=True)
    provider_name = Column(String)
    oauth_client_id = Column(String)
    oauth_client_secret = Column(String)
    active = Column(Boolean)


# Class for anonymous user is derived from User base and completly overrides methods and properties for the
# anonymous user
class Anonymous(AnonymousUserMixin, UserBase):
    def __init__(self):
        self.loadSettings()

    def loadSettings(self):
        data = session.query(User).filter(User.role.op('&')(constants.ROLE_ANONYMOUS) == constants.ROLE_ANONYMOUS).first()  # type: User
        self.nickname = data.nickname
        self.role = data.role
        self.id=data.id
        self.sidebar_view = data.sidebar_view
        self.default_language = data.default_language
        self.locale = data.locale
        # self.mature_content = data.mature_content
        self.kindle_mail = data.kindle_mail
        self.denied_tags = data.denied_tags
        self.allowed_tags = data.allowed_tags
        self.denied_column_value = data.denied_column_value
        self.allowed_column_value = data.allowed_column_value
        self.series_view = data.series_view

    def role_admin(self):
        return False

    @property
    def is_active(self):
        return False

    @property
    def is_anonymous(self):
        return True # self.anon_browse

    @property
    def is_authenticated(self):
        return False


# Baseclass representing Shelfs in calibre-web in app.db
class Shelf(Base):
    __tablename__ = 'shelf'

    id = Column(Integer, primary_key=True)
    name = Column(String)
    is_public = Column(Integer, default=0)
    user_id = Column(Integer, ForeignKey('user.id'))

    def __repr__(self):
        return '<Shelf %d:%r>' % (self.id, self.name)


# Baseclass representing Relationship between books and Shelfs in Calibre-Web in app.db (N:M)
class BookShelf(Base):
    __tablename__ = 'book_shelf_link'

    id = Column(Integer, primary_key=True)
    book_id = Column(Integer)
    order = Column(Integer)
    shelf = Column(Integer, ForeignKey('shelf.id'))

    def __repr__(self):
        return '<Book %r>' % self.id


class ReadBook(Base):
    __tablename__ = 'book_read_link'

    id = Column(Integer, primary_key=True)
    book_id = Column(Integer, unique=False)
    user_id = Column(Integer, ForeignKey('user.id'), unique=False)
    is_read = Column(Boolean, unique=False)


class Bookmark(Base):
    __tablename__ = 'bookmark'

    id = Column(Integer, primary_key=True)
    user_id = Column(Integer, ForeignKey('user.id'))
    book_id = Column(Integer)
    format = Column(String(collation='NOCASE'))
    bookmark_key = Column(String)


# Baseclass representing Downloads from calibre-web in app.db
class Downloads(Base):
    __tablename__ = 'downloads'

    id = Column(Integer, primary_key=True)
    book_id = Column(Integer)
    user_id = Column(Integer, ForeignKey('user.id'))

    def __repr__(self):
        return '<Download %r' % self.book_id


# Baseclass representing allowed domains for registration
class Registration(Base):
    __tablename__ = 'registration'

    id = Column(Integer, primary_key=True)
    domain = Column(String)
    allow = Column(Integer)

    def __repr__(self):
        return u"<Registration('{0}')>".format(self.domain)



class RemoteAuthToken(Base):
    __tablename__ = 'remote_auth_token'

    id = Column(Integer, primary_key=True)
    auth_token = Column(String, unique=True)
    user_id = Column(Integer, ForeignKey('user.id'))
    verified = Column(Boolean, default=False)
    expiration = Column(DateTime)
    token_type = Column(Integer, default=0)

    def __init__(self):
        self.auth_token = (hexlify(os.urandom(4))).decode('utf-8')
        self.expiration = datetime.datetime.now() + datetime.timedelta(minutes=10)  # 10 min from now

    def __repr__(self):
        return '<Token %r>' % self.id


# Migrate database to current version, has to be updated after every database change. Currently migration from
# everywhere to current should work. Migration is done by checking if relevant columns are existing, and than adding
# rows with SQL commands
def migrate_Database(session):
    engine = session.bind
    if not engine.dialect.has_table(engine.connect(), "book_read_link"):
        ReadBook.__table__.create(bind=engine)
    if not engine.dialect.has_table(engine.connect(), "bookmark"):
        Bookmark.__table__.create(bind=engine)
    if not engine.dialect.has_table(engine.connect(), "registration"):
        ReadBook.__table__.create(bind=engine)
        conn = engine.connect()
        conn.execute("insert into registration (domain, allow) values('%.%',1)")
        session.commit()
    try:
        session.query(exists().where(Registration.allow)).scalar()
        session.commit()
    except exc.OperationalError:  # Database is not compatible, some columns are missing
        conn = engine.connect()
        conn.execute("ALTER TABLE registration ADD column 'allow' INTEGER")
        conn.execute("update registration set 'allow' = 1")
        session.commit()
    try:
        session.query(exists().where(RemoteAuthToken.token_type)).scalar()
        session.commit()
    except exc.OperationalError:  # Database is not compatible, some columns are missing
        conn = engine.connect()
        conn.execute("ALTER TABLE remote_auth_token ADD column 'token_type' INTEGER DEFAULT 0")
        conn.execute("update remote_auth_token set 'token_type' = 0")
        session.commit()

    # Handle table exists, but no content
    cnt = session.query(Registration).count()
    if not cnt:
        conn = engine.connect()
        conn.execute("insert into registration (domain, allow) values('%.%',1)")
        session.commit()
    try:
        session.query(exists().where(BookShelf.order)).scalar()
    except exc.OperationalError:  # Database is not compatible, some columns are missing
        conn = engine.connect()
        conn.execute("ALTER TABLE book_shelf_link ADD column 'order' INTEGER DEFAULT 1")
        session.commit()
    try:
        create = False
        session.query(exists().where(User.sidebar_view)).scalar()
    except exc.OperationalError:  # Database is not compatible, some columns are missing
        conn = engine.connect()
        conn.execute("ALTER TABLE user ADD column `sidebar_view` Integer DEFAULT 1")
        session.commit()
        create = True
    try:
        if create:
            conn = engine.connect()
            conn.execute("SELECT language_books FROM user")
            session.commit()
    except exc.OperationalError:
        conn = engine.connect()
        conn.execute("UPDATE user SET 'sidebar_view' = (random_books* :side_random + language_books * :side_lang "
            "+ series_books * :side_series + category_books * :side_category + hot_books * "
            ":side_hot + :side_autor + :detail_random)"
            ,{'side_random': constants.SIDEBAR_RANDOM, 'side_lang': constants.SIDEBAR_LANGUAGE,
              'side_series': constants.SIDEBAR_SERIES,
            'side_category': constants.SIDEBAR_CATEGORY, 'side_hot': constants.SIDEBAR_HOT,
              'side_autor': constants.SIDEBAR_AUTHOR,
            'detail_random': constants.DETAIL_RANDOM})
        session.commit()
    '''try:
        session.query(exists().where(User.mature_content)).scalar()
    except exc.OperationalError:
        conn = engine.connect()
        conn.execute("ALTER TABLE user ADD column `mature_content` INTEGER DEFAULT 1")'''
    try:
        session.query(exists().where(User.denied_tags)).scalar()
    except exc.OperationalError:  # Database is not compatible, some columns are missing
        conn = engine.connect()
        conn.execute("ALTER TABLE user ADD column `denied_tags` String DEFAULT ''")
        conn.execute("ALTER TABLE user ADD column `allowed_tags` String DEFAULT ''")
        conn.execute("ALTER TABLE user ADD column `denied_column_value` DEFAULT ''")
        conn.execute("ALTER TABLE user ADD column `allowed_column_value` DEFAULT ''")
    try:
        session.query(exists().where(User.series_view)).scalar()
    except exc.OperationalError:
        conn = engine.connect()
        conn.execute("ALTER TABLE user ADD column `series_view` VARCHAR(10) DEFAULT 'list'")

    if session.query(User).filter(User.role.op('&')(constants.ROLE_ANONYMOUS) == constants.ROLE_ANONYMOUS).first() is None:
        create_anonymous_user(session)
    try:
        # check if one table with autoincrement is existing (should be user table)
        conn = engine.connect()
        conn.execute("SELECT COUNT(*) FROM sqlite_sequence WHERE name='user'")
    except exc.OperationalError:
        # Create new table user_id and copy contents of table user into it
        conn = engine.connect()
        conn.execute("CREATE TABLE user_id (id INTEGER NOT NULL PRIMARY KEY AUTOINCREMENT,"
                            "nickname VARCHAR(64),"
                            "email VARCHAR(120),"
                            "role SMALLINT,"
                            "password VARCHAR,"
                            "kindle_mail VARCHAR(120),"
                            "locale VARCHAR(2),"
                            "sidebar_view INTEGER,"
                            "default_language VARCHAR(3),"
<<<<<<< HEAD
=======
                            "mature_content BOOLEAN,"
>>>>>>> 5b1dfc12
                            "series_view VARCHAR(10),"
                            "UNIQUE (nickname),"
                            "UNIQUE (email))")
        conn.execute("INSERT INTO user_id(id, nickname, email, role, password, kindle_mail,locale,"
<<<<<<< HEAD
                        "sidebar_view, default_language, series_view) "
=======
                     "sidebar_view, default_language, mature_content, series_view) "
>>>>>>> 5b1dfc12
                     "SELECT id, nickname, email, role, password, kindle_mail, locale,"
                        "sidebar_view, default_language FROM user")
        # delete old user table and rename new user_id table to user:
        conn.execute("DROP TABLE user")
        conn.execute("ALTER TABLE user_id RENAME TO user")
        session.commit()

    # Remove login capability of user Guest
    conn = engine.connect()
    conn.execute("UPDATE user SET password='' where nickname = 'Guest' and password !=''")
    session.commit()


def clean_database(session):
    # Remove expired remote login tokens
    now = datetime.datetime.now()
    session.query(RemoteAuthToken).filter(now > RemoteAuthToken.expiration).\
        filter(RemoteAuthToken.token_type !=1 ).delete()
    session.commit()


# Save downloaded books per user in calibre-web's own database
def update_download(book_id, user_id):
    check = session.query(Downloads).filter(Downloads.user_id == user_id).filter(Downloads.book_id ==
                                                                                          book_id).first()

    if not check:
        new_download = Downloads(user_id=user_id, book_id=book_id)
        session.add(new_download)
        session.commit()

# Delete non exisiting downloaded books in calibre-web's own database
def delete_download(book_id):
    session.query(Downloads).filter(book_id == Downloads.book_id).delete()
    session.commit()

# Generate user Guest (translated text), as anonymous user, no rights
def create_anonymous_user(session):
    user = User()
    user.nickname = "Guest"
    user.email = 'no@email'
    user.role = constants.ROLE_ANONYMOUS
    user.password = ''

    session.add(user)
    try:
        session.commit()
    except Exception as e:
        session.rollback()


# Generate User admin with admin123 password, and access to everything
def create_admin_user(session):
    user = User()
    user.nickname = "admin"
    user.role = constants.ADMIN_USER_ROLES
    user.sidebar_view = constants.ADMIN_USER_SIDEBAR

    user.password = generate_password_hash(constants.DEFAULT_PASSWORD)

    session.add(user)
    try:
        session.commit()
    except Exception:
        session.rollback()


def init_db(app_db_path):
    # Open session for database connection
    global session

    engine = create_engine(u'sqlite:///{0}'.format(app_db_path), echo=False)

    Session = sessionmaker()
    Session.configure(bind=engine)
    session = Session()

    if os.path.exists(app_db_path):
        Base.metadata.create_all(engine)
        migrate_Database(session)
        clean_database(session)
    else:
        Base.metadata.create_all(engine)
        create_admin_user(session)
        create_anonymous_user(session)


def dispose():
    global session

    old_session = session
    session = None
    if old_session:
        try: old_session.close()
        except: pass
        if old_session.bind:
            try: old_session.bind.dispose()
            except: pass<|MERGE_RESOLUTION|>--- conflicted
+++ resolved
@@ -454,21 +454,13 @@
                             "locale VARCHAR(2),"
                             "sidebar_view INTEGER,"
                             "default_language VARCHAR(3),"
-<<<<<<< HEAD
-=======
-                            "mature_content BOOLEAN,"
->>>>>>> 5b1dfc12
                             "series_view VARCHAR(10),"
                             "UNIQUE (nickname),"
                             "UNIQUE (email))")
         conn.execute("INSERT INTO user_id(id, nickname, email, role, password, kindle_mail,locale,"
-<<<<<<< HEAD
-                        "sidebar_view, default_language, series_view) "
-=======
-                     "sidebar_view, default_language, mature_content, series_view) "
->>>>>>> 5b1dfc12
+                     "sidebar_view, default_language, series_view) "
                      "SELECT id, nickname, email, role, password, kindle_mail, locale,"
-                        "sidebar_view, default_language FROM user")
+                     "sidebar_view, default_language FROM user")
         # delete old user table and rename new user_id table to user:
         conn.execute("DROP TABLE user")
         conn.execute("ALTER TABLE user_id RENAME TO user")
