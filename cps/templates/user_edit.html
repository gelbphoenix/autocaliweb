{% extends "layout.html" %}
{% block body %}
<div class="discover">
  <h1>{{title}}</h1>
  <form role="form" method="POST" autocomplete="off">
    <input type="hidden" name="csrf_token" value="{{ csrf_token() }}">
    <div class="col-md-10 col-lg-8">
    {% if new_user or ( current_user and content.name != "Guest" and current_user.role_admin() ) %}
    <div class="form-group required">
      <label for="name">{{_('Username')}}</label>
      <input type="text" class="form-control" name="name" id="name" value="{{ content.name if content.name != None }}" autocomplete="off">
    </div>
    {% endif %}
    <div class="form-group">
      <label for="email">{{_('Email')}}</label>
      <input type="email" class="form-control" name="email" id="email" value="{{ content.email if content.email != None }}" autocomplete="off">
    </div>
    {% if ( current_user and current_user.role_passwd() or current_user.role_admin() ) and not content.role_anonymous() %}
      {% if current_user and current_user.role_admin() and not new_user and not profile and ( mail_configured and content.email if content.email != None ) %}
        <a class="btn btn-default postAction" id="resend_password" role="button" data-action="{{url_for('admin.reset_user_password', user_id = content.id) }}">{{_('Reset user Password')}}</a>
      {% endif %}
        <div class="form-group">
          <label for="password">{{_('Password')}}</label>
          <input type="password" class="form-control" name="password" id="password" data-lang="{{ current_user.locale }}" data-verify="{{ config.config_password_policy }}" {% if config.config_password_policy %} data-min={{ config.config_password_min_length }} data-word={{ config.config_password_character }} data-special={{ config.config_password_special }} data-upper={{ config.config_password_upper }} data-lower={{ config.config_password_lower }} data-number={{ config.config_password_number }}{% endif %} value="" autocomplete="off">
        </div>
    {% endif %}
    <div class="form-group">
<<<<<<< HEAD
      <label for="kindle_mail">{{_('Send to eReader Email')}}</label>
=======
      <label for="kindle_mail">{{_('Send to E-Reader E-mail Address. Use comma to seperate emails for multiple E-Readers.')}}</label>
>>>>>>> c974cd04
      <input type="email" class="form-control" name="kindle_mail" id="kindle_mail" value="{{ content.kindle_mail if content.kindle_mail != None }}">
    </div>
    {% if not content.role_anonymous() %}
    <div class="form-group">
    <label for="locale">{{_('Language')}}</label>
        <select name="locale" id="locale" class="form-control">
            {%  for translation in translations %}
                <option value="{{translation}}" {% if translation|string == content.locale %}selected{% endif %}>{{ translation.display_name|capitalize }}</option>
            {% endfor %}
        </select>
    </div>
    {% endif %}

    <div class="form-group">
      <label for="default_language">{{_('Language of Books')}}</label>
        <select name="default_language" id="default_language" class="form-control">
            <option value="all" {% if content.default_language == "all" %}selected{% endif %}>{{ _('Show All') }}</option>
            {%  for language in languages %}
            <option value="{{ language.lang_code }}" {% if content.default_language == language.lang_code %}selected{% endif %}>{{ language.name }}</option>
            {% endfor %}
        </select>
    </div>
    {% if registered_oauth.keys()| length > 0 and not new_user and profile %}
      {% for id, name in registered_oauth.items() %}
    <div class="form-group">
      <label>{{ name }} {{_('OAuth Settings')}}</label>
        {% if id not in oauth_status %}
        <a href="{{ url_for('oauth.'+ name +'_login') }}" id="config_{{ id }}_oauth" class="btn btn-primary">{{_('Link')}}</a>
        {% else %}
        <a href="{{ url_for('oauth.'+ name +'_login_unlink') }}" id="config_{{ id }}_oauth" class="btn btn-primary">{{_('Unlink')}}</a>
        {% endif %}
      {% endfor %}
    </div>
    {% endif %}
    {% if kobo_support and not new_user %}
    <label>{{ _('Kobo Sync Token')}}</label>
    <div class="form-group col">
      <a class="btn btn-default" id="config_create_kobo_token" data-toggle="modal" data-target="#modal_kobo_token" data-remote="false" href="{{ url_for('kobo_auth.generate_auth_token', user_id=content.id) }}">{{_('Create/View')}}</a>
      <div class="btn btn-danger" id="config_delete_kobo_token" data-value="{{ content.id }}" data-remote="false" {% if not content.remote_auth_token.first() %} style="display: none;" {% endif %}>{{_('Delete')}}</div>
    </div>
    <div class="form-group col">
      <div class="btn btn-default" id="kobo_full_sync" data-value="{% if current_user.role_admin() %}{{ content.id }}{% else %}0{% endif %}" {% if not content.remote_auth_token.first() %} style="display: none;" {% endif %}>{{_('Force full kobo sync')}}</div>
    </div>
    {% endif %}
    <div class="col-sm-6">
    {% for element in sidebar %}
      {% if element['config_show'] %}
        <div class="form-group">
          <input type="checkbox" name="show_{{element['visibility']}}" id="show_{{element['visibility']}}" {% if content.check_visibility(element['visibility']) %}checked{% endif %}>
          <label for="show_{{element['visibility']}}">{{element['show_text']}}</label>
        </div>
      {% endif %}
    {% endfor %}
      <div class="form-group">
          <input type="checkbox" name="Show_detail_random" id="Show_detail_random" {% if content.show_detail_random() %}checked{% endif %}>
          <label for="Show_detail_random">{{_('Show Random Books in Detail View')}}</label>
      </div>
      {% if ( current_user and current_user.role_admin() and not new_user ) and not simple %}
      <a href="#" id="get_user_tags" class="btn btn-default" data-id="{{content.id}}" data-toggle="modal" data-target="#restrictModal">{{_('Add Allowed/Denied Tags')}}</a>
      <a href="#" id="get_user_column_values" data-id="{{content.id}}" class="btn btn-default" data-toggle="modal" data-target="#restrictModal">{{_('Add allowed/Denied Custom Column Values')}}</a>
      {% endif %}
    </div>
      <div class="col-sm-6">
    {% if current_user and current_user.role_admin() and not profile %}
    {% if not content.role_anonymous() %}
    <div class="form-group">
      <input type="checkbox" name="admin_role" id="admin_role" {% if content.role_admin() %}checked{% endif %}>
      <label for="admin_role">{{_('Admin User')}}</label>
    </div>
    {% endif %}
    <div class="form-group">
      <input type="checkbox" name="download_role" id="download_role" {% if content.role_download() %}checked{% endif %}>
      <label for="download_role">{{_('Allow Downloads')}}</label>
    </div>
    <div class="form-group">
      <input type="checkbox" name="viewer_role" id="viewer_role" {% if content.role_viewer() %}checked{% endif %}>
      <label for="viewer_role">{{_('Allow eBook Viewer')}}</label>
    </div>
    {% if config.config_uploading %}
    <div class="form-group">
      <input type="checkbox" name="upload_role" id="upload_role" {% if content.role_upload() %}checked{% endif %}>
      <label for="upload_role">{{_('Allow Uploads')}}</label>
    </div>
    {% endif %}
    <div class="form-group">
      <input type="checkbox" name="edit_role" data-control="edit_settings" id="edit_role" {% if content.role_edit() %}checked{% endif %}>
      <label for="edit_role">{{_('Allow Edit')}}</label>
    </div>
    <div data-related="edit_settings">
      <div class="form-group">
        <input type="checkbox" name="delete_role" id="delete_role" {% if content.role_delete_books() %}checked{% endif %}>
        <label for="delete_role">{{_('Allow Delete Books')}}</label>
      </div>
    </div>
    {% if not content.role_anonymous() %}
      <div class="form-group">
        <input type="checkbox" name="passwd_role" id="passwd_role" {% if content.role_passwd() %}checked{% endif %}>
        <label for="passwd_role">{{_('Allow Changing Password')}}</label>
      </div>
      <div class="form-group">
        <input type="checkbox" name="edit_shelf_role" id="edit_shelf_role" {% if content.role_edit_shelfs() %}checked{% endif %}>
        <label for="edit_shelf_role">{{_('Allow Editing Public Shelves')}}</label>
      </div>
    {% endif %}
  {% endif %}
    {% if kobo_support and not content.role_anonymous() and not simple%}
    <div class="form-group">
      <input type="checkbox" name="kobo_only_shelves_sync" id="kobo_only_shelves_sync" {% if content.kobo_only_shelves_sync %}checked{% endif %}>
      <label for="kobo_only_shelves_sync">{{_('Sync only books in selected shelves with Kobo')}}</label>
    </div>
    {% endif %}
    </div>
    <div class="col-sm-12">
      <div id="user_submit" class="btn btn-default">{{_('Save')}}</div>
      {% if not profile %}
        <div class="btn btn-default" data-back="{{ url_for('admin.admin') }}" id="back">{{_('Cancel')}}</div>
      {% endif %}
      {% if current_user and current_user.role_admin() and not profile and not new_user and not content.role_anonymous() %}
        <div class="btn btn-danger" id="btndeluser" data-value="{{ content.id }}" data-remote="false" >{{_('Delete User')}}</div>
      {% endif %}
    </div>
    </div>
  </form>
</div>

<div class="modal fade" id="modal_kobo_token" tabindex="-1" role="dialog" aria-labelledby="kobo_tokenModalLabel">
  <div class="modal-dialog modal-lg" role="document">
    <div class="modal-content">
      <div class="modal-header">
        <button type="button" class="close" data-dismiss="modal" aria-label="Close"><span aria-hidden="true">&times;</span></button>
        <h4 class="modal-title" id="kobo_tokenModalLabel">{{_('Generate Kobo Auth URL')}}</h4>
      </div>
      <div class="modal-body">...</div>
      <div class="modal-footer">
        <button type="button" id="kobo_close" class="btn btn-default" data-dismiss="modal">{{_('Close')}}</button>
      </div>
    </div>
  </div>
</div>

{% endblock %}
{% block modal %}
{{ restrict_modal() }}
{{ delete_confirm_modal() }}
{% endblock %}
{% block js %}
<script src="{{ url_for('static', filename='js/libs/bootstrap-table/bootstrap-table.min.js') }}"></script>
<script src="{{ url_for('static', filename='js/libs/bootstrap-table/bootstrap-table-editable.min.js') }}"></script>
<script src="{{ url_for('static', filename='js/libs/bootstrap-table/bootstrap-editable.min.js') }}"></script>
<script src="{{ url_for('static', filename='js/libs/pwstrength/i18next.min.js') }}"></script>
<script src="{{ url_for('static', filename='js/libs/pwstrength/i18nextHttpBackend.min.js') }}"></script>
<script src="{{ url_for('static', filename='js/libs/pwstrength/pwstrength-bootstrap.js') }}"></script>
<script src="{{ url_for('static', filename='js/password.js') }}"></script>
<script src="{{ url_for('static', filename='js/table.js') }}"></script>
{% endblock %}<|MERGE_RESOLUTION|>--- conflicted
+++ resolved
@@ -25,11 +25,7 @@
         </div>
     {% endif %}
     <div class="form-group">
-<<<<<<< HEAD
-      <label for="kindle_mail">{{_('Send to eReader Email')}}</label>
-=======
-      <label for="kindle_mail">{{_('Send to E-Reader E-mail Address. Use comma to seperate emails for multiple E-Readers.')}}</label>
->>>>>>> c974cd04
+      <label for="kindle_mail">{{_('Send to eReader Email Address. Use comma to seperate emails for multiple eReaders')}}</label>
       <input type="email" class="form-control" name="kindle_mail" id="kindle_mail" value="{{ content.kindle_mail if content.kindle_mail != None }}">
     </div>
     {% if not content.role_anonymous() %}
