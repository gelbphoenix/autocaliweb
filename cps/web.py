#!/usr/bin/env python
# -*- coding: utf-8 -*-
from pydrive.auth import GoogleAuth

import mimetypes
import logging
from logging.handlers import RotatingFileHandler
import textwrap
from flask import Flask, render_template, session, request, Response, redirect, url_for, send_from_directory, \
        make_response, g, flash, abort, send_file, Markup, \
        stream_with_context
from flask import __version__ as flaskVersion
import ub
from ub import config
import helper
import os
import errno
from sqlalchemy.sql.expression import func
from sqlalchemy.sql.expression import false
from sqlalchemy.exc import IntegrityError
from sqlalchemy import __version__ as sqlalchemyVersion
from math import ceil
from flask_login import LoginManager, login_user, logout_user, login_required, current_user
from flask_principal import Principal, Identity, AnonymousIdentity, identity_changed
from flask_principal import __version__ as flask_principalVersion
from flask_babel import Babel
from flask_babel import gettext as _
import requests
import zipfile
from werkzeug.security import generate_password_hash, check_password_hash
from babel import Locale as LC
from babel import negotiate_locale
from babel import __version__ as babelVersion
from babel.dates import format_date
from functools import wraps
import base64
from sqlalchemy.sql import *
import json
import urllib
import datetime
from iso639 import languages as isoLanguages
from iso639 import __version__ as iso639Version
from uuid import uuid4
import os.path
import sys
import subprocess
import re
import db
from shutil import move, copyfile
from tornado.ioloop import IOLoop
import shutil
import StringIO
import gdriveutils
import tempfile
import io
import hashlib
import threading

from googleapiclient.errors import HttpError

from tornado import version as tornadoVersion

try:
    from urllib.parse import quote
    from imp import reload
except ImportError as e:
    from urllib import quote

try:
    from flask_login import __version__ as flask_loginVersion
except ImportError as e:
    from flask_login.__about__ import __version__ as flask_loginVersion

import time

current_milli_time = lambda: int(round(time.time() * 1000))

try:
    from wand.image import Image
    use_generic_pdf_cover = False
except ImportError:
    use_generic_pdf_cover = True
from cgi import escape

# Global variables
gdrive_watch_callback_token='target=calibreweb-watch_files'
global_task = None

ALLOWED_EXTENSIONS = set(['txt', 'pdf', 'epub', 'mobi', 'azw', 'azw3', 'cbr', 'cbz', 'cbt', 'djvu', 'prc', 'doc', 'docx', 'fb2'])

def md5(fname):
    hash_md5 = hashlib.md5()
    with open(fname, "rb") as f:
        for chunk in iter(lambda: f.read(4096), b""):
            hash_md5.update(chunk)
    return hash_md5.hexdigest()

class Singleton:
    """
    A non-thread-safe helper class to ease implementing singletons.
    This should be used as a decorator -- not a metaclass -- to the
    class that should be a singleton.

    The decorated class can define one `__init__` function that
    takes only the `self` argument. Also, the decorated class cannot be
    inherited from. Other than that, there are no restrictions that apply
    to the decorated class.

    To get the singleton instance, use the `Instance` method. Trying
    to use `__call__` will result in a `TypeError` being raised.

    """

    def __init__(self, decorated):
        self._decorated = decorated

    def Instance(self):
        """
        Returns the singleton instance. Upon its first call, it creates a
        new instance of the decorated class and calls its `__init__` method.
        On all subsequent calls, the already created instance is returned.

        """
        try:
            return self._instance
        except AttributeError:
            self._instance = self._decorated()
            return self._instance

    def __call__(self):
        raise TypeError('Singletons must be accessed through `Instance()`.')

    def __instancecheck__(self, inst):
        return isinstance(inst, self._decorated)

@Singleton
class Gauth:
    def __init__(self):
        self.auth=GoogleAuth(settings_file='settings.yaml')

@Singleton
class Gdrive:
    def __init__(self):
        self.drive=gdriveutils.getDrive(Gauth.Instance().auth)

class ReverseProxied(object):
    """Wrap the application in this middleware and configure the
    front-end server to add these headers, to let you quietly bind 
    this to a URL other than / and to an HTTP scheme that is 
    different than what is used locally.

    Code courtesy of: http://flask.pocoo.org/snippets/35/

    In nginx:
    location /myprefix {
        proxy_pass http://127.0.0.1:8083;
        proxy_set_header Host $host;
        proxy_set_header X-Forwarded-For $proxy_add_x_forwarded_for;
        proxy_set_header X-Scheme $scheme;
        proxy_set_header X-Script-Name /myprefix;
        }
    """

    def __init__(self, application):
        self.app = application

    def __call__(self, environ, start_response):
        script_name = environ.get('HTTP_X_SCRIPT_NAME', '')
        if script_name:
            environ['SCRIPT_NAME'] = script_name
            path_info = environ.get('PATH_INFO', '')
            if path_info and path_info.startswith(script_name):
                environ['PATH_INFO'] = path_info[len(script_name):]

        scheme = environ.get('HTTP_X_SCHEME', '')
        if scheme:
            environ['wsgi.url_scheme'] = scheme
        server = environ.get('HTTP_X_FORWARDED_SERVER', '')
        if server:
            environ['HTTP_HOST'] = server
        return self.app(environ, start_response)


# Main code
mimetypes.init()
mimetypes.add_type('application/xhtml+xml', '.xhtml')
mimetypes.add_type('application/epub+zip', '.epub')
mimetypes.add_type('application/x-mobipocket-ebook', '.mobi')
mimetypes.add_type('application/x-mobipocket-ebook', '.prc')
mimetypes.add_type('application/vnd.amazon.ebook', '.azw')
mimetypes.add_type('application/x-cbr', '.cbr')
mimetypes.add_type('application/x-cbz', '.cbz')
mimetypes.add_type('application/x-cbt', '.cbt')
mimetypes.add_type('image/vnd.djvu', '.djvu')

app = (Flask(__name__))
app.wsgi_app = ReverseProxied(app.wsgi_app)

gevent_server=None

formatter = logging.Formatter(
    "[%(asctime)s] {%(pathname)s:%(lineno)d} %(levelname)s - %(message)s")
file_handler = RotatingFileHandler(os.path.join(config.get_main_dir, "calibre-web.log"), maxBytes=50000, backupCount=2)
file_handler.setFormatter(formatter)
app.logger.addHandler(file_handler)
app.logger.setLevel(config.config_log_level)

app.logger.info('Starting Calibre Web...')
logging.getLogger("book_formats").addHandler(file_handler)
logging.getLogger("book_formats").setLevel(config.config_log_level)

Principal(app)

babel = Babel(app)

import uploader

lm = LoginManager(app)
lm.init_app(app)
lm.login_view = 'login'
lm.anonymous_user = ub.Anonymous
app.secret_key = 'A0Zr98j/3yX R~XHH!jmN]LWX/,?RT'
db.setup_db()

if config.config_log_level == logging.DEBUG :
    logging.getLogger("sqlalchemy.engine").addHandler(file_handler)
    logging.getLogger("sqlalchemy.engine").setLevel(logging.INFO)
    logging.getLogger("sqlalchemy.pool").addHandler(file_handler)
    logging.getLogger("sqlalchemy.pool").setLevel(config.config_log_level)
    logging.getLogger("sqlalchemy.orm").addHandler(file_handler)
    logging.getLogger("sqlalchemy.orm").setLevel(config.config_log_level)


def is_gdrive_ready():
    return os.path.exists('settings.yaml') and os.path.exists('gdrive_credentials')

@babel.localeselector
def get_locale():
    # if a user is logged in, use the locale from the user settings
    user = getattr(g, 'user', None)
    if user is not None and hasattr(user, "locale"):
        return user.locale
    translations = [item.language for item in babel.list_translations()] + ['en']
    preferred = [x.replace('-', '_') for x in request.accept_languages.values()]
    return negotiate_locale(preferred, translations)


@babel.timezoneselector
def get_timezone():
    user = getattr(g, 'user', None)
    if user is not None:
        return user.timezone


@lm.user_loader
def load_user(user_id):
    return ub.session.query(ub.User).filter(ub.User.id == int(user_id)).first()


@lm.header_loader
def load_user_from_header(header_val):
    if header_val.startswith('Basic '):
        header_val = header_val.replace('Basic ', '', 1)
    basic_username = basic_password = ''
    try:
        header_val = base64.b64decode(header_val)
        basic_username = header_val.split(':')[0]
        basic_password = header_val.split(':')[1]
    except TypeError:
        pass
    user = ub.session.query(ub.User).filter(ub.User.nickname == basic_username).first()
    if user and check_password_hash(user.password, basic_password):
        return user
    return


def check_auth(username, password):
    user = ub.session.query(ub.User).filter(ub.User.nickname == username).first()
    if user and check_password_hash(user.password, password):
        return True
    else:
        return False


def authenticate():
    return Response(
        'Could not verify your access level for that URL.\n'
        'You have to login with proper credentials', 401,
        {'WWW-Authenticate': 'Basic realm="Login Required"'})

def updateGdriveCalibreFromLocal():
    gdriveutils.backupCalibreDbAndOptionalDownload(Gdrive.Instance().drive)
    gdriveutils.copyToDrive(Gdrive.Instance().drive, config.config_calibre_dir, False, True)
    for x in os.listdir(config.config_calibre_dir):
        if os.path.isdir(os.path.join(config.config_calibre_dir,x)):
            shutil.rmtree(os.path.join(config.config_calibre_dir,x))

def requires_basic_auth_if_no_ano(f):
    @wraps(f)
    def decorated(*args, **kwargs):
        auth = request.authorization
        if config.config_anonbrowse != 1:
            if not auth or not check_auth(auth.username, auth.password):
                return authenticate()
        return f(*args, **kwargs)

    return decorated


# simple pagination for the feed
class Pagination(object):
    def __init__(self, page, per_page, total_count):
        self.page = int(page)
        self.per_page = int(per_page)
        self.total_count = int(total_count)

    @property
    def next_offset(self):
        return int(self.page * self.per_page)

    @property
    def previous_offset(self):
        return int((self.page - 2) * self.per_page)

    @property
    def last_offset(self):
        last = int(self.total_count) - int(self.per_page)
        if last < 0:
            last = 0
        return int(last)

    @property
    def pages(self):
        return int(ceil(self.total_count / float(self.per_page)))

    @property
    def has_prev(self):
        return self.page > 1

    @property
    def has_next(self):
        return self.page < self.pages

    def iter_pages(self, left_edge=2, left_current=2,
                   right_current=5, right_edge=2):
        last = 0
        if 'xrange' not in globals():#no xrange in Python3
            global xrange
            xrange = range

        for num in xrange(1, self.pages + 1):  # ToDo: can be simplified
            if num <= left_edge or (num > self.page - left_current - 1 and num < self.page + right_current) \
                    or num > self.pages - right_edge:
                if last + 1 != num:
                    yield None
                yield num
                last = num


# pagination links in jinja
def url_for_other_page(page):
    args = request.view_args.copy()
    args['page'] = page
    return url_for(request.endpoint, **args)


app.jinja_env.globals['url_for_other_page'] = url_for_other_page


def login_required_if_no_ano(func):
    if config.config_anonbrowse == 1:
        return func
    return login_required(func)


# custom jinja filters
@app.template_filter('shortentitle')
def shortentitle_filter(s):
    if len(s) > 60:
        s = s.split(':', 1)[0]
        if len(s) > 60:
            s = textwrap.wrap(s, 60, break_long_words=False)[0] + ' [...]'
    return s


@app.template_filter('mimetype')
def mimetype_filter(val):
    try:
        s = mimetypes.types_map['.' + val]
    except Exception as e:
        s = 'application/octet-stream'
    return s

@app.template_filter('formatdate')
def formatdate(val):
    conformed_timestamp = re.sub(r"[:]|([-](?!((\d{2}[:]\d{2})|(\d{4}))$))", '', val)
    formatdate = datetime.datetime.strptime(conformed_timestamp[:15], "%Y%m%d %H%M%S")
    return format_date(formatdate, format='medium',locale=get_locale())

@app.template_filter('strftime')
def timestamptodate(date, fmt=None):
    date=datetime.datetime.fromtimestamp(
        int(date)/1000
    )
    native = date.replace(tzinfo=None)
    if fmt:
        format=fmt
    else:
        format='%d %m %Y - %H:%S'
    return native.strftime(format)

def admin_required(f):
    """
    Checks if current_user.role == 1
    """

    @wraps(f)
    def inner(*args, **kwargs):
        if current_user.role_admin():
            return f(*args, **kwargs)
        abort(403)

    return inner


def unconfigured(f):
    """
    Checks if current_user.role == 1
    """

    @wraps(f)
    def inner(*args, **kwargs):
        if not config.db_configured:
            return f(*args, **kwargs)
        abort(403)

    return inner


def download_required(f):
    @wraps(f)
    def inner(*args, **kwargs):
        if current_user.role_download() or current_user.role_admin():
            return f(*args, **kwargs)
        abort(403)

    return inner


def upload_required(f):
    @wraps(f)
    def inner(*args, **kwargs):
        if current_user.role_upload() or current_user.role_admin():
            return f(*args, **kwargs)
        abort(403)

    return inner


def edit_required(f):
    @wraps(f)
    def inner(*args, **kwargs):
        if current_user.role_edit() or current_user.role_admin():
            return f(*args, **kwargs)
        abort(403)

    return inner


# Fill indexpage with all requested data from database
def fill_indexpage(page, database, db_filter, order):
    if current_user.filter_language() != "all":
        filter = db.Books.languages.any(db.Languages.lang_code == current_user.filter_language())
    else:
        filter = True
    if current_user.show_detail_random():
        random = db.session.query(db.Books).filter(filter).order_by(func.random()).limit(config.config_random_books)
    else:
        random = false
    off = int(int(config.config_books_per_page) * (page - 1))
    pagination = Pagination(page, config.config_books_per_page,
                            len(db.session.query(database).filter(db_filter).filter(filter).all()))
    entries = db.session.query(database).filter(db_filter).filter(filter).order_by(order).offset(off).limit(
        config.config_books_per_page)
    return entries, random, pagination


def modify_database_object(input_elements, db_book_object, db_object, db_session, type):
    input_elements = [x for x in input_elements if x != '']
    # we have all input element (authors, series, tags) names now
    # 1. search for elements to remove
    del_elements = []
    for c_elements in db_book_object:
        found = False
        for inp_element in input_elements:
            if inp_element == c_elements.name:
                found = True
                break
        # if the element was not found in the new list, add it to remove list
        if not found:
            del_elements.append(c_elements)
    # 2. search for elements that need to be added
    add_elements = []
    for inp_element in input_elements:
        found = False
        for c_elements in db_book_object:
            if inp_element == c_elements.name:
                found = True
                break
        if not found:
            add_elements.append(inp_element)
    # if there are elements to remove, we remove them now
    if len(del_elements) > 0:
        for del_element in del_elements:
            db_book_object.remove(del_element)
            if len(del_element.books) == 0:
                db_session.delete(del_element)
    # if there are elements to add, we add them now!
    if len(add_elements) > 0:
        if type == 'languages':
            db_filter = db_object.lang_code
        else:
            db_filter = db_object.name
        for add_element in add_elements:
            # check if a element with that name exists
            new_element = db_session.query(db_object).filter(db_filter == add_element).first()
            # if no element is found add it
            if new_element is None:
                if type == 'author':
                    new_element = db_object(add_element, add_element, "")
                else:
                    if type == 'series':
                        new_element = db_object(add_element, add_element)
                    else:  # type should be tag, or languages
                        new_element = db_object(add_element)
                db_session.add(new_element)
                new_element = db.session.query(db_object).filter(db_filter == add_element).first()
            # add element to book
            db_book_object.append(new_element)


def render_title_template(*args, **kwargs):
    return render_template(instance=config.config_calibre_web_title, *args, **kwargs)


@app.before_request
def before_request():
    if ub.DEVELOPMENT:
        reload(ub)
    g.user = current_user
    g.allow_registration = config.config_public_reg
    g.allow_upload = config.config_uploading
    g.public_shelfes = ub.session.query(ub.Shelf).filter(ub.Shelf.is_public == 1).all()
    if not config.db_configured and request.endpoint not in ('basic_configuration', 'login') and '/static/' not in request.path:
        return redirect(url_for('basic_configuration'))


# Routing functions

@app.route("/opds")
@requires_basic_auth_if_no_ano
def feed_index():
    if current_user.filter_language() != "all":
        filter = db.Books.languages.any(db.Languages.lang_code == current_user.filter_language())
    else:
        filter = True
    xml = render_title_template('index.xml')
    response = make_response(xml)
    response.headers["Content-Type"] = "application/xml"
    return response


@app.route("/opds/osd")
@requires_basic_auth_if_no_ano
def feed_osd():
    xml = render_title_template('osd.xml',lang='de-DE')
    response = make_response(xml)
    response.headers["Content-Type"] = "application/xml"
    return response


@app.route("/opds/search/<query>")
@requires_basic_auth_if_no_ano
def feed_cc_search(query):
    return feed_search(query.strip())


@app.route("/opds/search", methods=["GET"])
@requires_basic_auth_if_no_ano
def feed_normal_search():
    return feed_search(request.args.get("query").strip())


def feed_search(term):
    if current_user.filter_language() != "all":
        filter = db.Books.languages.any(db.Languages.lang_code == current_user.filter_language())
    else:
        filter = True
    if term:
        entries = db.session.query(db.Books).filter(db.or_(db.Books.tags.any(db.Tags.name.like("%" + term + "%")),
                                                    db.Books.series.any(db.Series.name.like("%" + term + "%")),
                                                    db.Books.authors.any(db.Authors.name.like("%" + term + "%")),
                                                    db.Books.publishers.any(db.Publishers.name.like("%" + term + "%")),
                                                    db.Books.title.like("%" + term + "%"))).filter(filter).all()
        entriescount = len(entries) if len(entries) > 0 else 1
        pagination = Pagination(1, entriescount, entriescount)
        xml = render_title_template('feed.xml', searchterm=term, entries=entries, pagination=pagination)
    else:
        xml = render_title_template('feed.xml', searchterm="")
    response = make_response(xml)
    response.headers["Content-Type"] = "application/xml"
    return response


@app.route("/opds/new")
@requires_basic_auth_if_no_ano
def feed_new():
    off = request.args.get("offset")
    if not off:
        off = 0
    entries, random, pagination = fill_indexpage((int(off) / (int(config.config_books_per_page)) + 1),
                                                 db.Books, True, db.Books.timestamp.desc())
    xml = render_title_template('feed.xml', entries=entries, pagination=pagination)
    response = make_response(xml)
    response.headers["Content-Type"] = "application/xml"
    return response


@app.route("/opds/discover")
@requires_basic_auth_if_no_ano
def feed_discover():
    if current_user.filter_language() != "all":
        filter = db.Books.languages.any(db.Languages.lang_code == current_user.filter_language())
    else:
        filter = True
    entries = db.session.query(db.Books).filter(filter).order_by(func.random()).limit(config.config_books_per_page)
    pagination = Pagination(1, config.config_books_per_page, int(config.config_books_per_page))
    xml = render_title_template('feed.xml', entries=entries, pagination=pagination)
    response = make_response(xml)
    response.headers["Content-Type"] = "application/xml"
    return response


@app.route("/opds/rated")
@requires_basic_auth_if_no_ano
def feed_best_rated():
    off = request.args.get("offset")
    if not off:
        off = 0
    entries, random, pagination = fill_indexpage((int(off) / (int(config.config_books_per_page)) + 1),
                    db.Books, db.Books.ratings.any(db.Ratings.rating > 9), db.Books.timestamp.desc())
    xml = render_title_template('feed.xml', entries=entries, pagination=pagination)
    response = make_response(xml)
    response.headers["Content-Type"] = "application/xml"
    return response

@app.route("/opds/hot")
@requires_basic_auth_if_no_ano
def feed_hot():
    off = request.args.get("offset")
    if not off:
        off = 0
    if current_user.filter_language() != "all":
        filter = db.Books.languages.any(db.Languages.lang_code == current_user.filter_language())
    else:
        filter = True
    all_books = ub.session.query(ub.Downloads, ub.func.count(ub.Downloads.book_id)).order_by(
        ub.func.count(ub.Downloads.book_id).desc()).group_by(ub.Downloads.book_id)
    hot_books = all_books.offset(off).limit(config.config_books_per_page)
    entries = list()
    for book in hot_books:
        downloadBook = db.session.query(db.Books).filter(db.Books.id == book.Downloads.book_id).first()
        if downloadBook:
            entries.append(
                db.session.query(db.Books).filter(filter).filter(db.Books.id == book.Downloads.book_id).first())
        else:
            ub.session.query(ub.Downloads).filter(book.Downloads.book_id == ub.Downloads.book_id).delete()
            ub.session.commit()
    numBooks = entries.__len__()
    pagination = Pagination((int(off) / (int(config.config_books_per_page)) + 1), config.config_books_per_page, numBooks)
    xml = render_title_template('feed.xml', entries=entries, pagination=pagination)
    response = make_response(xml)
    response.headers["Content-Type"] = "application/xml"
    return response


@app.route("/opds/author")
@requires_basic_auth_if_no_ano
def feed_authorindex():
    off = request.args.get("offset")
    if not off:
        off = 0
    if current_user.filter_language() != "all":
        filter = db.Books.languages.any(db.Languages.lang_code == current_user.filter_language())
    else:
        filter = True
    entries = db.session.query(db.Authors).join(db.books_authors_link).join(db.Books).filter(filter)\
        .group_by('books_authors_link.author').order_by(db.Authors.sort).limit(config.config_books_per_page).offset(off)
    pagination = Pagination((int(off) / (int(config.config_books_per_page)) + 1), config.config_books_per_page,
                            len(db.session.query(db.Authors).all()))
    xml = render_title_template('feed.xml', listelements=entries, folder='feed_author', pagination=pagination)
    response = make_response(xml)
    response.headers["Content-Type"] = "application/xml"
    return response


@app.route("/opds/author/<int:id>")
@requires_basic_auth_if_no_ano
def feed_author(id):
    off = request.args.get("offset")
    if not off:
        off = 0
    entries, random, pagination = fill_indexpage((int(off) / (int(config.config_books_per_page)) + 1),
                    db.Books, db.Books.authors.any(db.Authors.id == id), db.Books.timestamp.desc())
    xml = render_title_template('feed.xml', entries=entries, pagination=pagination)
    response = make_response(xml)
    response.headers["Content-Type"] = "application/xml"
    return response


@app.route("/opds/category")
@requires_basic_auth_if_no_ano
def feed_categoryindex():
    off = request.args.get("offset")
    if not off:
        off = 0
    if current_user.filter_language() != "all":
        filter = db.Books.languages.any(db.Languages.lang_code == current_user.filter_language())
    else:
        filter = True
    entries = db.session.query(db.Tags).join(db.books_tags_link).join(db.Books).filter(filter).\
        group_by('books_tags_link.tag').order_by(db.Tags.name).offset(off).limit(config.config_books_per_page)
    pagination = Pagination((int(off) / (int(config.config_books_per_page)) + 1), config.config_books_per_page,
                            len(db.session.query(db.Tags).all()))
    xml = render_title_template('feed.xml', listelements=entries, folder='feed_category', pagination=pagination)
    response = make_response(xml)
    response.headers["Content-Type"] = "application/xml"
    return response


@app.route("/opds/category/<int:id>")
@requires_basic_auth_if_no_ano
def feed_category(id):
    off = request.args.get("offset")
    if not off:
        off = 0
    entries, random, pagination = fill_indexpage((int(off) / (int(config.config_books_per_page)) + 1),
                    db.Books, db.Books.tags.any(db.Tags.id == id), db.Books.timestamp.desc())
    xml = render_title_template('feed.xml', entries=entries, pagination=pagination)
    response = make_response(xml)
    response.headers["Content-Type"] = "application/xml"
    return response


@app.route("/opds/series")
@requires_basic_auth_if_no_ano
def feed_seriesindex():
    off = request.args.get("offset")
    if not off:
        off = 0
    if current_user.filter_language() != "all":
        filter = db.Books.languages.any(db.Languages.lang_code == current_user.filter_language())
    else:
        filter = True
    entries = db.session.query(db.Series).join(db.books_series_link).join(db.Books).filter(filter).\
        group_by('books_series_link.series').order_by(db.Series.sort).offset(off).all()
    pagination = Pagination((int(off) / (int(config.config_books_per_page)) + 1), config.config_books_per_page,
                            len(db.session.query(db.Series).all()))
    xml = render_title_template('feed.xml', listelements=entries, folder='feed_series', pagination=pagination)
    response = make_response(xml)
    response.headers["Content-Type"] = "application/xml"
    return response


@app.route("/opds/series/<int:id>")
@requires_basic_auth_if_no_ano
def feed_series(id):
    off = request.args.get("offset")
    if not off:
        off = 0
    entries, random, pagination = fill_indexpage((int(off) / (int(config.config_books_per_page)) + 1),
                    db.Books, db.Books.series.any(db.Series.id == id),db.Books.series_index)
    xml = render_title_template('feed.xml', entries=entries, pagination=pagination)
    response = make_response(xml)
    response.headers["Content-Type"] = "application/xml"
    return response


def partial(total_byte_len, part_size_limit):
    s = []
    for p in range(0, total_byte_len, part_size_limit):
        last = min(total_byte_len - 1, p + part_size_limit - 1)
        s.append([p, last])
    return s

def do_gdrive_download(df, headers):
    startTime=time.time()
    total_size = int(df.metadata.get('fileSize'))
    download_url = df.metadata.get('downloadUrl')
    s = partial(total_size, 1024 * 1024) # I'm downloading BIG files, so 100M chunk size is fine for me
    def stream():
        for bytes in s:
            headers = {"Range" : 'bytes=%s-%s' % (bytes[0], bytes[1])}
            resp, content = df.auth.Get_Http_Object().request(download_url, headers=headers)
            if resp.status == 206 :
                yield content
            else:
                app.logger.info('An error occurred: %s' % resp)
                return
    return Response(stream_with_context(stream()), headers=headers)

@app.route("/opds/download/<book_id>/<format>/")
@requires_basic_auth_if_no_ano
@download_required
def get_opds_download_link(book_id, format):
    startTime=time.time()
    format = format.split(".")[0]
    book = db.session.query(db.Books).filter(db.Books.id == book_id).first()
    data = db.session.query(db.Data).filter(db.Data.book == book.id).filter(db.Data.format == format.upper()).first()
    app.logger.info (data.name)
    if current_user.is_authenticated:
        helper.update_download(book_id, int(current_user.id))
    file_name = book.title
    if len(book.authors) > 0:
        file_name = book.authors[0].name + '_' + file_name
    file_name = helper.get_valid_filename(file_name)
<<<<<<< HEAD
    headers={}
    headers["Content-Disposition"] = "attachment; filename*=UTF-8''%s.%s" % (urllib.quote(file_name.encode('utf8')), format)
    app.logger.info (time.time()-startTime)
    startTime=time.time()
    if config.config_use_google_drive:
        df=gdriveutils.getFileFromEbooksFolder(Gdrive.Instance().drive, book.path, data.name + "." + format)
        return do_gdrive_download(df, headers)
    else:
        # file_name = helper.get_valid_filename(file_name)
        response = make_response(send_from_directory(os.path.join(config.config_calibre_dir, book.path), data.name + "." + format))
    response.headers=headers
=======
    response = make_response(send_from_directory(os.path.join(config.config_calibre_dir, book.path), data.name + "." + format))
    response.headers["Content-Disposition"] = "attachment; filename*=UTF-8''%s.%s" % (quote(file_name.encode('utf8')), format)
>>>>>>> a87fab87
    return response


@app.route("/ajax/book/<string:uuid>")
@requires_basic_auth_if_no_ano
def get_metadata_calibre_companion(uuid):
    entry = db.session.query(db.Books).filter(db.Books.uuid.like("%" + uuid + "%")).first()
    if entry is not None:
        js = render_template('json.txt', entry=entry)
        response = make_response(js)
        response.headers["Content-Type"] = "application/json; charset=utf-8"
        return response
    else:
        return ""


@app.route("/get_authors_json", methods=['GET', 'POST'])
@login_required_if_no_ano
def get_authors_json():
    if request.method == "GET":
        query = request.args.get('q')
        entries = db.session.execute("select name from authors where name like '%" + query + "%'")
        json_dumps = json.dumps([dict(r) for r in entries])
        return json_dumps


@app.route("/get_tags_json", methods=['GET', 'POST'])
@login_required_if_no_ano
def get_tags_json():
    if request.method == "GET":
        query = request.args.get('q')
        entries = db.session.execute("select name from tags where name like '%" + query + "%'")
        json_dumps = json.dumps([dict(r) for r in entries])
        return json_dumps

@app.route("/get_update_status", methods=['GET'])
@login_required_if_no_ano
def get_update_status():
    status = {}
    if request.method == "GET":
        # should be automatically replaced by git with current commit hash
        commit_id = '$Format:%H$'
        commit = requests.get('https://api.github.com/repos/janeczku/calibre-web/git/refs/heads/master').json()
        if "object" in commit and commit['object']['sha'] != commit_id:
            status['status'] = True
            commitdate = requests.get('https://api.github.com/repos/janeczku/calibre-web/git/commits/'+commit['object']['sha']).json()
            if "committer" in commitdate:
                status['commit'] = commitdate['committer']['date']
            else:
                status['commit'] = u'Unknown'
        else:
            status['status'] = False
    return json.dumps(status)

@app.route("/get_updater_status", methods=['GET','POST'])
@login_required
@admin_required
def get_updater_status():
    status = {}
    if request.method == "POST":
        commit = request.form.to_dict()
        if "start" in commit and commit['start'] == 'True':
            text={
                "1": _(u'Requesting update package'),
                "2": _(u'Downloading update package'),
                "3": _(u'Unzipping update package'),
                "4": _(u'Files are replaced'),
                "5": _(u'Database connections are closed'),
                "6": _(u'Server is stopped'),
                "7": _(u'Update finished, please press okay and reload page')
            }
            status['text']=text
            helper.updater_thread = helper.Updater()
            helper.updater_thread.start()
            status['status']=helper.updater_thread.get_update_status()
    elif request.method == "GET":
        try:
            status['status']=helper.updater_thread.get_update_status()
        except Exception as e:
            status['status'] = 7
    return json.dumps(status)


@app.route("/get_languages_json", methods=['GET', 'POST'])
@login_required_if_no_ano
def get_languages_json():
    if request.method == "GET":
        query = request.args.get('q').lower()
        languages = db.session.query(db.Languages).all()
        for lang in languages:
            try:
                cur_l = LC.parse(lang.lang_code)
                lang.name = cur_l.get_language_name(get_locale())
            except Exception as e:
                lang.name = _(isoLanguages.get(part3=lang.lang_code).name)
        entries = [s for s in languages if query in s.name.lower()]
        json_dumps = json.dumps([dict(name=r.name) for r in entries])
        return json_dumps


@app.route("/get_series_json", methods=['GET', 'POST'])
@login_required_if_no_ano
def get_series_json():
    if request.method == "GET":
        query = request.args.get('q')
        entries = db.session.execute("select name from series where name like '%" + query + "%'")
        json_dumps = json.dumps([dict(r) for r in entries])
        return json_dumps


@app.route("/get_matching_tags", methods=['GET', 'POST'])
@login_required_if_no_ano
def get_matching_tags():
    tag_dict = {'tags': []}
    if request.method == "GET":
        q = db.session.query(db.Books)
        author_input = request.args.get('author_name')
        title_input = request.args.get('book_title')
        include_tag_inputs = request.args.getlist('include_tag')
        exclude_tag_inputs = request.args.getlist('exclude_tag')
        q = q.filter(db.Books.authors.any(db.Authors.name.like("%" + author_input + "%")),
                     db.Books.title.like("%" + title_input + "%"))
        if len(include_tag_inputs) > 0:
            for tag in include_tag_inputs:
                q = q.filter(db.Books.tags.any(db.Tags.id == tag))
        if len(exclude_tag_inputs) > 0:
            for tag in exclude_tag_inputs:
                q = q.filter(not_(db.Books.tags.any(db.Tags.id == tag)))
        for book in q:
            for tag in book.tags:
                if tag.id not in tag_dict['tags']:
                    tag_dict['tags'].append(tag.id)
    json_dumps = json.dumps(tag_dict)
    return json_dumps


@app.route("/", defaults={'page': 1})
@app.route('/page/<int:page>')
@login_required_if_no_ano
def index(page):
    entries, random, pagination = fill_indexpage(page, db.Books, True, db.Books.timestamp.desc())
    return render_title_template('index.html', random=random, entries=entries, pagination=pagination,
                                 title=_(u"Latest Books"))


@app.route("/hot", defaults={'page': 1})
@app.route('/hot/page/<int:page>')
@login_required_if_no_ano
def hot_books(page):
    if current_user.filter_language() != "all":
        filter = db.Books.languages.any(db.Languages.lang_code == current_user.filter_language())
    else:
        filter = True
    if current_user.show_detail_random():
        random = db.session.query(db.Books).filter(filter).order_by(func.random()).limit(config.config_random_books)
    else:
        random = false
    off = int(int(config.config_books_per_page) * (page - 1))
    all_books = ub.session.query(ub.Downloads, ub.func.count(ub.Downloads.book_id)).order_by(
        ub.func.count(ub.Downloads.book_id).desc()).group_by(ub.Downloads.book_id)
    hot_books = all_books.offset(off).limit(config.config_books_per_page)
    entries = list()
    for book in hot_books:
        downloadBook = db.session.query(db.Books).filter(db.Books.id == book.Downloads.book_id).first()
        if downloadBook:
            entries.append(
                db.session.query(db.Books).filter(filter).filter(db.Books.id == book.Downloads.book_id).first())
        else:
            ub.session.query(ub.Downloads).filter(book.Downloads.book_id == ub.Downloads.book_id).delete()
            ub.session.commit()
    numBooks = entries.__len__()
    pagination = Pagination(page, config.config_books_per_page, numBooks)
    return render_title_template('index.html', random=random, entries=entries, pagination=pagination,
                                 title=_(u"Hot Books (most downloaded)"))


@app.route("/rated", defaults={'page': 1})
@app.route('/rated/page/<int:page>')
@login_required_if_no_ano
def best_rated_books(page):
    entries, random, pagination = fill_indexpage(page, db.Books, db.Books.ratings.any(db.Ratings.rating > 9),
                                                 db.Books.timestamp.desc())
    return render_title_template('index.html', random=random, entries=entries, pagination=pagination,
                                 title=_(u"Best rated books"))


@app.route("/discover", defaults={'page': 1})
@app.route('/discover/page/<int:page>')
@login_required_if_no_ano
def discover(page):
    entries, random, pagination = fill_indexpage(page, db.Books, True, func.randomblob(2))
    pagination = Pagination(1, config.config_books_per_page,config.config_books_per_page)
    return render_title_template('discover.html', entries=entries, pagination=pagination, title=_(u"Random Books"))


@app.route("/author")
@login_required_if_no_ano
def author_list():
    if current_user.filter_language() != "all":
        filter = db.Books.languages.any(db.Languages.lang_code == current_user.filter_language())
    else:
        filter = True
    entries = db.session.query(db.Authors, func.count('books_authors_link.book').label('count')).join(
        db.books_authors_link).join(db.Books).filter(
        filter).group_by('books_authors_link.author').order_by(db.Authors.sort).all()
    return render_title_template('list.html', entries=entries, folder='author', title=_(u"Author list"))


@app.route("/author/<int:id>", defaults={'page': 1})
@app.route("/author/<int:id>/<int:page>'")
@login_required_if_no_ano
def author(id,page):
    entries, random, pagination = fill_indexpage(page, db.Books, db.Books.authors.any(db.Authors.id == id),
                                                 db.Books.timestamp.desc())
    name = db.session.query(db.Authors).filter(db.Authors.id == id).first().name
    if entries:
        return render_title_template('index.html', random=random, entries=entries, title=_(u"Author: %(name)s", name=name))
    else:
        flash(_(u"Error opening eBook. File does not exist or file is not accessible:"), category="error")
        return redirect(url_for("index"))


@app.route("/series")
@login_required_if_no_ano
def series_list():
    if current_user.filter_language() != "all":
        filter = db.Books.languages.any(db.Languages.lang_code == current_user.filter_language())
    else:
        filter = True
    entries = db.session.query(db.Series, func.count('books_series_link.book').label('count')).join(
        db.books_series_link).join(db.Books).filter(
        filter).group_by('books_series_link.series').order_by(db.Series.sort).all()
    return render_title_template('list.html', entries=entries, folder='series', title=_(u"Series list"))


@app.route("/series/<int:id>/", defaults={'page': 1})
@app.route("/series/<int:id>/<int:page>'")
@login_required_if_no_ano
def series(id, page):
    entries, random, pagination = fill_indexpage(page, db.Books, db.Books.series.any(db.Series.id == id),
                                                 db.Books.series_index)
    name=db.session.query(db.Series).filter(db.Series.id == id).first().name
    if entries:
        return render_title_template('index.html', random=random, pagination=pagination, entries=entries,
                                     title=_(u"Series: %(serie)s", serie=name))
    else:
        flash(_(u"Error opening eBook. File does not exist or file is not accessible:"), category="error")
        return redirect(url_for("index"))


@app.route("/language")
@login_required_if_no_ano
def language_overview():
    if current_user.filter_language() == u"all":
        languages = db.session.query(db.Languages).all()
        for lang in languages:
            try:
                cur_l = LC.parse(lang.lang_code)
                lang.name = cur_l.get_language_name(get_locale())
            except Exception as e:
                lang.name = _(isoLanguages.get(part3=lang.lang_code).name)
    else:
        try:
            langfound = 1
            cur_l = LC.parse(current_user.filter_language())
        except Exception as e:
            langfound = 0
        languages = db.session.query(db.Languages).filter(
            db.Languages.lang_code == current_user.filter_language()).all()
        if langfound:
            languages[0].name = cur_l.get_language_name(get_locale())
        else:
            languages[0].name = _(isoLanguages.get(part3=languages[0].lang_code).name)
    lang_counter = db.session.query(db.books_languages_link,
                                    func.count('books_languages_link.book').label('bookcount')).group_by(
        'books_languages_link.lang_code').all()
    return render_title_template('languages.html', languages=languages, lang_counter=lang_counter,
                                 title=_(u"Available languages"))


@app.route("/language/<name>", defaults={'page': 1})
@app.route('/language/<name>/page/<int:page>')
@login_required_if_no_ano
def language(name, page):
    entries, random, pagination = fill_indexpage(page, db.Books, db.Books.languages.any(db.Languages.lang_code == name),
                                                 db.Books.timestamp.desc())
    try:
        cur_l = LC.parse(name)
        name = cur_l.get_language_name(get_locale())
    except Exception as e:
        name = _(isoLanguages.get(part3=name).name)
    return render_title_template('index.html', random=random, entries=entries, pagination=pagination,
                                 title=_(u"Language: %(name)s", name=name))


@app.route("/category")
@login_required_if_no_ano
def category_list():
    if current_user.filter_language() != "all":
        filter = db.Books.languages.any(db.Languages.lang_code == current_user.filter_language())
    else:
        filter = True
    entries = db.session.query(db.Tags, func.count('books_tags_link.book').label('count')).join(
        db.books_tags_link).join(db.Books).filter(
        filter).group_by('books_tags_link.tag').all()
    return render_title_template('list.html', entries=entries, folder='category', title=_(u"Category list"))


@app.route("/category/<int:id>", defaults={'page': 1})
@app.route('/category/<int:id>/<int:page>')
@login_required_if_no_ano
def category(id, page):
    entries, random, pagination = fill_indexpage(page, db.Books, db.Books.tags.any(db.Tags.id == id),
                                                 db.Books.timestamp.desc())

    name=db.session.query(db.Tags).filter(db.Tags.id == id).first().name
    return render_title_template('index.html', random=random, entries=entries, pagination=pagination,
                                 title=_(u"Category: %(name)s", name=name))


@app.route("/ajax/toggleread/<int:id>", methods=['POST'])
@login_required
def toggle_read(id):
    book = ub.session.query(ub.ReadBook).filter(ub.and_(ub.ReadBook.user_id == int(current_user.id),
                                                                   ub.ReadBook.book_id == id)).first()
    if book:
        book.is_read=not book.is_read
    else:
        readBook=ub.ReadBook()
        readBook.user_id=int(current_user.id)
        readBook.book_id = id
        readBook.is_read=True
        book=readBook
    ub.session.merge(book)
    ub.session.commit()
    return ""

@app.route("/book/<int:id>")
@login_required_if_no_ano
def show_book(id):
    if current_user.filter_language() != "all":
        filter = db.Books.languages.any(db.Languages.lang_code == current_user.filter_language())
    else:
        filter = True
    entries = db.session.query(db.Books).filter(db.Books.id == id).filter(filter).first()
    if entries:
        for index in range(0, len(entries.languages)):
            try:
                entries.languages[index].language_name = LC.parse(entries.languages[index].lang_code).get_language_name(
                    get_locale())
            except Exception as e:
                entries.languages[index].language_name = _(
                    isoLanguages.get(part3=entries.languages[index].lang_code).name)
        tmpcc = db.session.query(db.Custom_Columns).filter(db.Custom_Columns.datatype.notin_(db.cc_exceptions)).all()

        if config.config_columns_to_ignore:
            cc=[]
            for col in tmpcc:
                r= re.compile(config.config_columns_to_ignore)
                if r.match(col.label):
                    cc.append(col)
        else:
            cc=tmpcc
        book_in_shelfs = []
        shelfs = ub.session.query(ub.BookShelf).filter(ub.BookShelf.book_id == id).all()
        for entry in shelfs:
            book_in_shelfs.append(entry.shelf)

        #return render_title_template('detail.html', entry=entries, cc=cc,
                                    # title=entries.title, books_shelfs=book_in_shelfs)
        if not current_user.is_anonymous():
            matching_have_read_book=ub.session.query(ub.ReadBook).filter(ub.and_(ub.ReadBook.user_id == int(current_user.id),
                                                                   ub.ReadBook.book_id == id)).all()
            have_read=len(matching_have_read_book) > 0 and matching_have_read_book[0].is_read
        else:
            have_read=None

        return render_title_template('detail.html', entry=entries, cc=cc,
                                     title=entries.title, books_shelfs=book_in_shelfs, have_read=have_read)
    else:
        flash(_(u"Error opening eBook. File does not exist or file is not accessible:"), category="error")
        return redirect(url_for("index"))


@app.route("/admin")
@login_required
def admin_forbidden():
    abort(403)


@app.route("/stats")
@login_required
def stats():
    counter = len(db.session.query(db.Books).all())
    authors = len(db.session.query(db.Authors).all())
    categorys = len(db.session.query(db.Tags).all())
    series = len(db.session.query(db.Series).all())
    versions = uploader.book_formats.get_versions()
    vendorpath = os.path.join(config.get_main_dir, "vendor")
    if sys.platform == "win32":
        kindlegen = os.path.join(vendorpath, u"kindlegen.exe")
    else:
        kindlegen = os.path.join(vendorpath, u"kindlegen")
    versions['KindlegenVersion'] = _('not installed')
    if os.path.exists(kindlegen):
        p = subprocess.Popen(kindlegen, shell=True, stdout=subprocess.PIPE, stderr=subprocess.PIPE,
                             stdin=subprocess.PIPE)
        p.wait()
        for lines in p.stdout.readlines():
            if type(lines) is bytes:
                lines = lines.decode('utf-8')
            if re.search('Amazon kindlegen\(', lines):
                versions['KindlegenVersion'] = lines
    versions['PythonVersion'] = sys.version
    versions['babel'] = babelVersion
    versions['sqlalchemy'] = sqlalchemyVersion
    versions['flask'] = flaskVersion
    versions['flasklogin'] = flask_loginVersion
    versions['flask_principal'] = flask_principalVersion
    versions['tornado'] = tornadoVersion
    versions['iso639'] = iso639Version
    versions['requests'] = requests.__version__
    versions['pysqlite'] = db.engine.dialect.dbapi.version
    versions['sqlite'] = db.engine.dialect.dbapi.sqlite_version

    return render_title_template('stats.html', bookcounter=counter, authorcounter=authors, versions=versions,
                                 categorycounter=categorys, seriecounter=series, title=_(u"Statistics"))


#@app.route("/load_gdrive")
#@login_required
#@admin_required
#def load_all_gdrive_folder_ids():
#    books=db.session.query(db.Books).all()
#    for book in books:
#        gdriveutils.getFolderId(book.path, Gdrive.Instance().drive)
#    return

@app.route("/gdrive/authenticate")
@login_required
@admin_required
def authenticate_google_drive():
    authUrl=Gauth.Instance().auth.GetAuthUrl()
    return redirect(authUrl)

@app.route("/gdrive/callback")
def google_drive_callback():
    auth_code = request.args.get('code')
    credentials = Gauth.Instance().auth.flow.step2_exchange(auth_code)
    with open('gdrive_credentials' ,'w') as f:
        f.write(credentials.to_json())
    return redirect(url_for('configuration'))

@app.route("/gdrive/watch/subscribe")
@login_required
@admin_required
def watch_gdrive():
    if not config.config_google_drive_watch_changes_response:
        address = '%sgdrive/watch/callback' % config.config_google_drive_calibre_url_base
        notification_id=str(uuid4())
        result = gdriveutils.watchChange(Gdrive.Instance().drive, notification_id,
                               'web_hook', address, gdrive_watch_callback_token, current_milli_time() + 604800*1000)
        print (result)
        settings = ub.session.query(ub.Settings).first()
        settings.config_google_drive_watch_changes_response=json.dumps(result)
        ub.session.merge(settings)
        ub.session.commit()
        settings = ub.session.query(ub.Settings).first()
        config.loadSettings()

        print (settings.config_google_drive_watch_changes_response)

    return redirect(url_for('configuration'))

@app.route("/gdrive/watch/revoke")
@login_required
@admin_required
def revoke_watch_gdrive():
    last_watch_response=config.config_google_drive_watch_changes_response
    if last_watch_response:
        try:
            response=gdriveutils.stopChannel(Gdrive.Instance().drive, last_watch_response['id'], last_watch_response['resourceId'])
        except HttpError, e:
            pass
        settings = ub.session.query(ub.Settings).first()
        settings.config_google_drive_watch_changes_response=None
        ub.session.merge(settings)
        ub.session.commit()
        config.loadSettings()
    return redirect(url_for('configuration'))

@app.route("/gdrive/watch/callback", methods=['GET', 'POST'])
def on_received_watch_confirmation():
    app.logger.info (request.headers)
    if request.headers.get('X-Goog-Channel-Token') == gdrive_watch_callback_token \
        and request.headers.get('X-Goog-Resource-State') == 'change' \
        and request.data:

        data=request.data

        def updateMetaData():
            app.logger.info ('Change received from gdrive')
            app.logger.info (data)
            try:
                j=json.loads(data)
                app.logger.info ('Getting change details')
                response=gdriveutils.getChangeById(Gdrive.Instance().drive, j['id'])
                app.logger.info (response)
                if response:
                    dbpath = os.path.join(config.config_calibre_dir, "metadata.db")
                    if not response['deleted'] and response['file']['title'] == 'metadata.db' and response['file']['md5Checksum'] != md5(dbpath):
                        tmpDir=tempfile.gettempdir()
                        app.logger.info ('Database file updated')
                        copyfile (dbpath, tmpDir + "/metadata.db_" + str(current_milli_time()))
                        app.logger.info ('Backing up existing and downloading updated metadata.db')
                        gdriveutils.downloadFile(Gdrive.Instance().drive, None, "metadata.db", tmpDir + "/tmp_metadata.db")
                        app.logger.info ('Setting up new DB')
                        os.rename(tmpDir + "/tmp_metadata.db", dbpath)
                        db.setup_db()
            except Exception, e:
                app.logger.exception(e)

        updateMetaData()
    return ''


@app.route("/shutdown")
@login_required
@admin_required
def shutdown():
    # global global_task
    task = int(request.args.get("parameter").strip())
    helper.global_task = task
    if task == 1 or task == 0:  # valid commandos received
        # close all database connections
        db.session.close()
        db.engine.dispose()
        ub.session.close()
        ub.engine.dispose()
        # stop tornado server
        server = IOLoop.instance()
        server.add_callback(server.stop)
        showtext = {}
        if task == 0:
            showtext['text'] = _(u'Server restarted, please reload page')
        else:
            showtext['text'] = _(u'Performing shutdown of server, please close window')
        return json.dumps(showtext)
    else:
        if task == 2:
            db.session.close()
            db.engine.dispose()
            db.setup_db()
            return json.dumps({})
        abort(404)

@app.route("/update")
@login_required
@admin_required
def update():
    helper.updater_thread = helper.Updater()
    flash(_(u"Update done"), category="info")
    return ""


@app.route("/search", methods=["GET"])
@login_required_if_no_ano
def search():
    term = request.args.get("query").strip()
    if term:
        if current_user.filter_language() != "all":
            filter = db.Books.languages.any(db.Languages.lang_code == current_user.filter_language())
        else:
            filter = True
        entries = db.session.query(db.Books).filter(db.or_(db.Books.tags.any(db.Tags.name.like("%" + term + "%")),
                                                    db.Books.series.any(db.Series.name.like("%" + term + "%")),
                                                    db.Books.authors.any(db.Authors.name.like("%" + term + "%")),
                                                    db.Books.publishers.any(db.Publishers.name.like("%" + term + "%")),
                                                    db.Books.title.like("%" + term + "%"))).filter(filter).all()
        return render_title_template('search.html', searchterm=term, entries=entries)
    else:
        return render_title_template('search.html', searchterm="")


@app.route("/advanced_search", methods=["GET"])
@login_required_if_no_ano
def advanced_search():
    if request.method == 'GET':
        q = db.session.query(db.Books)
        include_tag_inputs = request.args.getlist('include_tag')
        exclude_tag_inputs = request.args.getlist('exclude_tag')
        include_series_inputs = request.args.getlist('include_serie')
        exclude_series_inputs = request.args.getlist('exclude_serie')
        include_languages_inputs = request.args.getlist('include_language')
        exclude_languages_inputs = request.args.getlist('exclude_language')

        author_name = request.args.get("author_name")
        book_title = request.args.get("book_title")
        publisher = request.args.get("publisher")
        if author_name: author_name = author_name.strip()
        if book_title: book_title = book_title.strip()
        if publisher: publisher = publisher.strip()
        if include_tag_inputs or exclude_tag_inputs or include_series_inputs or exclude_series_inputs or \
                include_languages_inputs or exclude_languages_inputs or author_name or book_title or publisher:
            searchterm = []
            searchterm.extend((author_name, book_title, publisher))
            tag_names = db.session.query(db.Tags).filter(db.Tags.id.in_(include_tag_inputs)).all()
            searchterm.extend(tag.name for tag in tag_names)
            # searchterm = " + ".join(filter(None, searchterm))
            serie_names = db.session.query(db.Series).filter(db.Series.id.in_(include_series_inputs)).all()
            searchterm.extend(serie.name for serie in serie_names)
            language_names = db.session.query(db.Languages).filter(db.Languages.id.in_(include_languages_inputs)).all()
            for lang in language_names:
                try:
                    cur_l = LC.parse(lang.lang_code)
                    lang.name = cur_l.get_language_name(get_locale())
                except Exception as e:
                    lang.name = _(isoLanguages.get(part3=lang.lang_code).name)
            searchterm.extend(language.name for language in language_names)
            searchterm = " + ".join(filter(None, searchterm))
            q = q.filter(db.Books.authors.any(db.Authors.name.like("%" + author_name + "%")),
                         db.Books.title.like("%" + book_title + "%"),
                         db.Books.publishers.any(db.Publishers.name.like("%" + publisher + "%")))
            for tag in include_tag_inputs:
                q = q.filter(db.Books.tags.any(db.Tags.id == tag))
            for tag in exclude_tag_inputs:
                q = q.filter(not_(db.Books.tags.any(db.Tags.id == tag)))
            for serie in include_series_inputs:
                q = q.filter(db.Books.series.any(db.Series.id == serie))
            for serie in exclude_series_inputs:
                q = q.filter(not_(db.Books.series.any(db.Series.id == serie)))
            if current_user.filter_language() != "all":
                q = q.filter(db.Books.languages.any(db.Languages.lang_code == current_user.filter_language()))
            else:
                for language in include_languages_inputs:
                    q = q.filter(db.Books.languages.any(db.Languages.id == language))
                for language in exclude_languages_inputs:
                    q = q.filter(not_(db.Books.series.any(db.Languages.id == language)))
            q = q.all()
            return render_title_template('search.html', searchterm=searchterm, entries=q, title=_(u"search"))
    tags = db.session.query(db.Tags).order_by(db.Tags.name).all()
    series = db.session.query(db.Series).order_by(db.Series.name).all()
    if current_user.filter_language() == u"all":
        languages = db.session.query(db.Languages).all()
        for lang in languages:
            try:
                cur_l = LC.parse(lang.lang_code)
                lang.name = cur_l.get_language_name(get_locale())
            except Exception as e:
                lang.name = _(isoLanguages.get(part3=lang.lang_code).name)
    else:
        languages = None
    return render_title_template('search_form.html', tags=tags, languages=languages, series=series, title=_(u"search"))


def get_cover_via_gdrive(cover_path):
    df=gdriveutils.getFileFromEbooksFolder(Gdrive.Instance().drive, cover_path, 'cover.jpg')
    if not gdriveutils.session.query(gdriveutils.PermissionAdded).filter(gdriveutils.PermissionAdded.gdrive_id == df['id']).first():
        permissions=df.GetPermissions()
        df.InsertPermission({
                        'type': 'anyone',
                        'value': 'anyone',
                        'role': 'reader',
                        'withLink' : True})
        permissionAdded=gdriveutils.PermissionAdded()
        permissionAdded.gdrive_id=df['id']
        gdriveutils.session.add(permissionAdded)
        gdriveutils.session.commit()
    return df.metadata.get('webContentLink')

@app.route("/cover/<path:cover_path>")
@login_required_if_no_ano
def get_cover(cover_path):
    if config.config_use_google_drive:
        return redirect(get_cover_via_gdrive(cover_path))
    else:
        return send_from_directory(os.path.join(config.config_calibre_dir, cover_path), "cover.jpg")


@app.route("/opds/thumb_240_240/<path:book_id>")
@app.route("/opds/cover_240_240/<path:book_id>")
@app.route("/opds/cover_90_90/<path:book_id>")
@app.route("/opds/cover/<path:book_id>")
@requires_basic_auth_if_no_ano
def feed_get_cover(book_id):
    book = db.session.query(db.Books).filter(db.Books.id == book_id).first()
    if config.config_use_google_drive:
        return redirect(get_cover_via_gdrive(book.path))
    else:
        return send_from_directory(os.path.join(config.config_calibre_dir, book.path), "cover.jpg")

def render_read_books(page, are_read, as_xml=False):
    readBooks=ub.session.query(ub.ReadBook).filter(ub.ReadBook.user_id == int(current_user.id)).filter(ub.ReadBook.is_read == True).all()
    readBookIds=[x.book_id for x in readBooks]
    if are_read:
        db_filter = db.Books.id.in_(readBookIds)
    else:
        db_filter = ~db.Books.id.in_(readBookIds)

    entries, random, pagination = fill_indexpage(page, db.Books,
        db_filter, db.Books.timestamp.desc())
    if as_xml:
        xml = render_title_template('feed.xml', entries=entries, pagination=pagination)
        response = make_response(xml)
        response.headers["Content-Type"] = "application/xml"
        return response
    else:
        name=u'Read Books' if are_read else u'Unread Books'
        return render_title_template('index.html', random=random, entries=entries, pagination=pagination,
                                 title=_(name, name=name))

@app.route("/opds/readbooks/")
@login_required_if_no_ano
def feed_read_books():
    off = request.args.get("offset")
    if not off:
        off = 0
    return render_read_books(int(off) / (int(config.config_books_per_page)) + 1, True, True)

@app.route("/readbooks/", defaults={'page': 1})
@app.route("/readbooks/<int:page>'")
@login_required_if_no_ano
def read_books(page):
    return render_read_books(page, True)

@app.route("/opds/unreadbooks/")
@login_required_if_no_ano
def feed_unread_books():
    off = request.args.get("offset")
    if not off:
        off = 0
    return render_read_books(int(off) / (int(config.config_books_per_page)) + 1, False, True)

@app.route("/unreadbooks/", defaults={'page': 1})
@app.route("/unreadbooks/<int:page>'")
@login_required_if_no_ano
def unread_books(page):
    return render_read_books(page, False)

@app.route("/read/<int:book_id>/<format>")
@login_required_if_no_ano
def read_book(book_id, format):
    book = db.session.query(db.Books).filter(db.Books.id == book_id).first()
    if book:
        book_dir = os.path.join(config.get_main_dir, "cps", "static", str(book_id))
        if not os.path.exists(book_dir):
            os.mkdir(book_dir)
        if format.lower() == "epub":
            # check if mimetype file is exists
            mime_file = str(book_id) + "/mimetype"
            if not os.path.exists(mime_file):
                epub_file = os.path.join(config.config_calibre_dir, book.path, book.data[0].name) + ".epub"
                if not os.path.isfile(epub_file):
                    raise ValueError('Error opening eBook. File does not exist: ', epub_file)
                zfile = zipfile.ZipFile(epub_file)
                for name in zfile.namelist():
                    (dirName, fileName) = os.path.split(name)
                    newDir = os.path.join(book_dir, dirName)
                    if not os.path.exists(newDir):
                        try:
                            os.makedirs(newDir)
                        except OSError as exception:
                            if exception.errno == errno.EEXIST:
                                pass
                            else:
                                raise
                    if fileName:
                        fd = open(os.path.join(newDir, fileName), "wb")
                        fd.write(zfile.read(name))
                        fd.close()
                zfile.close()
            return render_title_template('read.html', bookid=book_id, title=_(u"Read a Book"))
        elif format.lower() == "pdf":
            all_name = str(book_id) + "/" + book.data[0].name + ".pdf"
            tmp_file = os.path.join(book_dir, book.data[0].name) + ".pdf"
            if not os.path.exists(tmp_file):
                pdf_file = os.path.join(config.config_calibre_dir, book.path, book.data[0].name) + ".pdf"
                copyfile(pdf_file, tmp_file)
            return render_title_template('readpdf.html', pdffile=all_name, title=_(u"Read a Book"))
        elif format.lower() == "txt":
            all_name = str(book_id) + "/" + book.data[0].name + ".txt"
            tmp_file = os.path.join(book_dir, book.data[0].name) + ".txt"
            if not os.path.exists(all_name):
                txt_file = os.path.join(config.config_calibre_dir, book.path, book.data[0].name) + ".txt"
                copyfile(txt_file, tmp_file)
            return render_title_template('readtxt.html', txtfile=all_name, title=_(u"Read a Book"))
        elif format.lower() == "cbr":
            all_name = str(book_id) + "/" + book.data[0].name + ".cbr"
            tmp_file = os.path.join(book_dir, book.data[0].name) + ".cbr"
            if not os.path.exists(all_name):
                cbr_file = os.path.join(config.config_calibre_dir, book.path, book.data[0].name) + ".cbr"
                copyfile(cbr_file, tmp_file)
            return render_title_template('readcbr.html', comicfile=all_name, title=_(u"Read a Book"))

    else:
        flash(_(u"Error opening eBook. File does not exist or file is not accessible:"), category="error")
        return redirect(url_for("index"))

@app.route("/download/<int:book_id>/<format>")
@login_required_if_no_ano
@download_required
def get_download_link(book_id, format):
    format = format.split(".")[0]
    book = db.session.query(db.Books).filter(db.Books.id == book_id).first()
    data = db.session.query(db.Data).filter(db.Data.book == book.id).filter(db.Data.format == format.upper()).first()
    if data:
        # collect downloaded books only for registered user and not for anonymous user
        if current_user.is_authenticated:
            helper.update_download(book_id, int(current_user.id))
        file_name = book.title
        if len(book.authors) > 0:
            file_name = book.authors[0].name + '_' + file_name
        file_name = helper.get_valid_filename(file_name)
        headers={}
        try:
            headers["Content-Type"] = mimetypes.types_map['.' + format]
        except:
            pass
        headers["Content-Disposition"] = "attachment; filename*=UTF-8''%s.%s" % (urllib.quote(file_name.encode('utf-8')), format)
        if config.config_use_google_drive:
            df=gdriveutils.getFileFromEbooksFolder(Gdrive.Instance().drive, book.path, '%s.%s' % (data.name, format))
            return do_gdrive_download(df, headers)
        else:
            response = make_response(send_from_directory(os.path.join(config.config_calibre_dir, book.path), data.name + "." + format))
        response.headers=headers
        return response
    else:
        abort(404)

@app.route("/download/<int:book_id>/<format>/<anyname>")
@login_required_if_no_ano
@download_required
def get_download_link_ext(book_id, format, anyname):
    return get_download_link(book_id, format)

@app.route('/register', methods=['GET', 'POST'])
def register():
    if not config.config_public_reg:
        abort(404)
    if current_user is not None and current_user.is_authenticated:
        return redirect(url_for('index'))

    if request.method == "POST":
        to_save = request.form.to_dict()
        if not to_save["nickname"] or not to_save["email"] or not to_save["password"]:
            flash(_(u"Please fill out all fields!"), category="error")
            return render_title_template('register.html', title=_(u"register"))

        existing_user = ub.session.query(ub.User).filter(ub.User.nickname == to_save["nickname"]).first()
        existing_email = ub.session.query(ub.User).filter(ub.User.email == to_save["email"]).first()
        if not existing_user and not existing_email:
            content = ub.User()
            content.password = generate_password_hash(to_save["password"])
            content.nickname = to_save["nickname"]
            content.email = to_save["email"]
            content.role = config.config_default_role
            try:
                ub.session.add(content)
                ub.session.commit()
            except Exception as e:
                ub.session.rollback()
                flash(_(u"An unknown error occured. Please try again later."), category="error")
                return render_title_template('register.html', title=_(u"register"))
            flash("Your account has been created. Please login.", category="success")
            return redirect(url_for('login'))
        else:
            flash(_(u"This username or email address is already in use."), category="error")
            return render_title_template('register.html', title=_(u"register"))

    return render_title_template('register.html', title=_(u"register"))


@app.route('/login', methods=['GET', 'POST'])
def login():
    if not config.db_configured:
        return redirect(url_for('basic_configuration'))
    if current_user is not None and current_user.is_authenticated:
        return redirect(url_for('index'))
    if request.method == "POST":
        form = request.form.to_dict()
        user = ub.session.query(ub.User).filter(ub.User.nickname == form['username'].strip()).first()

        if user and check_password_hash(user.password, form['password']):
            login_user(user, remember=True)
            flash(_(u"you are now logged in as: '%(nickname)s'", nickname=user.nickname), category="success")
            # test=
            return redirect(url_for("index"))
        else:
            app.logger.info('Login failed for user "'+form['username']+'"')
            flash(_(u"Wrong Username or Password"), category="error")

    return render_title_template('login.html', title=_(u"login"))


@app.route('/logout')
@login_required
def logout():
    if current_user is not None and current_user.is_authenticated:
        logout_user()
    return redirect(url_for('login'))


@app.route('/send/<int:book_id>')
@login_required
@download_required
def send_to_kindle(book_id):
    settings = ub.get_mail_settings()
    if settings.get("mail_server", "mail.example.com") == "mail.example.com":
        flash(_(u"Please configure the SMTP mail settings first..."), category="error")
    elif current_user.kindle_mail:
        result = helper.send_mail(book_id, current_user.kindle_mail, config.config_calibre_dir)
        if result is None:
            flash(_(u"Book successfully send to %(kindlemail)s", kindlemail=current_user.kindle_mail),
                  category="success")
            helper.update_download(book_id, int(current_user.id))
        else:
            flash(_(u"There was an error sending this book: %(res)s", res=result), category="error")
    else:
        flash(_(u"Please configure your kindle email address first..."), category="error")
    return redirect(request.environ["HTTP_REFERER"])


@app.route("/shelf/add/<int:shelf_id>/<int:book_id>")
@login_required
def add_to_shelf(shelf_id, book_id):
    shelf = ub.session.query(ub.Shelf).filter(ub.Shelf.id == shelf_id).first()
    if not shelf.is_public and not shelf.user_id == int(current_user.id):
        flash("Sorry you are not allowed to add a book to the the shelf: %s" % shelf.name)
        return redirect(url_for('index'))
    maxOrder = ub.session.query(func.max(ub.BookShelf.order)).filter(ub.BookShelf.shelf == shelf_id).first()
    if maxOrder[0] is None:
        maxOrder = 0
    else:
        maxOrder = maxOrder[0]
    ins = ub.BookShelf(shelf=shelf.id, book_id=book_id, order=maxOrder + 1)
    ub.session.add(ins)
    ub.session.commit()

    flash(_(u"Book has been added to shelf: %(sname)s", sname=shelf.name), category="success")

    # return redirect(url_for('show_book', id=book_id))
    return redirect(request.environ["HTTP_REFERER"])


@app.route("/shelf/remove/<int:shelf_id>/<int:book_id>")
@login_required
def remove_from_shelf(shelf_id, book_id):
    shelf = ub.session.query(ub.Shelf).filter(ub.Shelf.id == shelf_id).first()
    if not shelf.is_public and not shelf.user_id == int(current_user.id):
        flash("Sorry you are not allowed to remove a book from this shelf: %s" % shelf.name)
        return redirect(url_for('index'))

    book_shelf = ub.session.query(ub.BookShelf).filter(ub.BookShelf.shelf == shelf_id,
                                                       ub.BookShelf.book_id == book_id).first()

    # rem = ub.BookShelf(shelf=shelf.id, book_id=book_id)
    ub.session.delete(book_shelf)
    ub.session.commit()

    flash(_(u"Book has been removed from shelf: %(sname)s", sname=shelf.name), category="success")

    return redirect(request.environ["HTTP_REFERER"])


@app.route("/shelf/create", methods=["GET", "POST"])
@login_required
def create_shelf():
    shelf = ub.Shelf()
    if request.method == "POST":
        to_save = request.form.to_dict()
        if "is_public" in to_save:
            shelf.is_public = 1
        shelf.name = to_save["title"]
        shelf.user_id = int(current_user.id)
        existing_shelf = ub.session.query(ub.Shelf).filter(
            or_((ub.Shelf.name == to_save["title"]) & (ub.Shelf.is_public == 1),
                (ub.Shelf.name == to_save["title"]) & (ub.Shelf.user_id == int(current_user.id)))).first()
        if existing_shelf:
            flash(_(u"A shelf with the name '%(title)s' already exists.", title=to_save["title"]), category="error")
        else:
            try:
                ub.session.add(shelf)
                ub.session.commit()
                flash(_(u"Shelf %(title)s created", title=to_save["title"]), category="success")
            except Exception as e:
                flash(_(u"There was an error"), category="error")
        return render_title_template('shelf_edit.html', shelf=shelf, title=_(u"create a shelf"))
    else:
        return render_title_template('shelf_edit.html', shelf=shelf, title=_(u"create a shelf"))


@app.route("/shelf/edit/<int:shelf_id>", methods=["GET", "POST"])
@login_required
def edit_shelf(shelf_id):
    shelf = ub.session.query(ub.Shelf).filter(ub.Shelf.id == shelf_id).first()
    if request.method == "POST":
        to_save = request.form.to_dict()
        existing_shelf = ub.session.query(ub.Shelf).filter(
            or_((ub.Shelf.name == to_save["title"]) & (ub.Shelf.is_public == 1),
                (ub.Shelf.name == to_save["title"]) & (ub.Shelf.user_id == int(current_user.id)))).filter(
            ub.Shelf.id != shelf_id).first()
        if existing_shelf:
            flash(_(u"A shelf with the name '%(title)s' already exists.", title=to_save["title"]), category="error")
        else:
            shelf.name = to_save["title"]
            if "is_public" in to_save:
                shelf.is_public = 1
            else:
                shelf.is_public = 0
            try:
                ub.session.commit()
                flash(_(u"Shelf %(title)s changed", title=to_save["title"]), category="success")
            except Exception as e:
                flash(_(u"There was an error"), category="error")
        return render_title_template('shelf_edit.html', shelf=shelf, title=_(u"Edit a shelf"))
    else:
        return render_title_template('shelf_edit.html', shelf=shelf, title=_(u"Edit a shelf"))


@app.route("/shelf/delete/<int:shelf_id>")
@login_required
def delete_shelf(shelf_id):
    cur_shelf = ub.session.query(ub.Shelf).filter(ub.Shelf.id == shelf_id).first()
    if current_user.role == ub.ROLE_ADMIN:
        deleted = ub.session.query(ub.Shelf).filter(ub.Shelf.id == shelf_id).delete()
    else:
        deleted = ub.session.query(ub.Shelf).filter(ub.or_(ub.and_(ub.Shelf.user_id == int(current_user.id),
                                                                   ub.Shelf.id == shelf_id),
                                                           ub.and_(ub.Shelf.is_public == 1,
                                                                   ub.Shelf.id == shelf_id))).delete()

    if deleted:
        ub.session.query(ub.BookShelf).filter(ub.BookShelf.shelf == shelf_id).delete()
        ub.session.commit()
        flash(_(u"successfully deleted shelf %(name)s", name=cur_shelf.name, category="success"))
    return redirect(url_for('index'))


@app.route("/shelf/<int:shelf_id>")
@login_required_if_no_ano
def show_shelf(shelf_id):
    if current_user.is_anonymous():
        shelf = ub.session.query(ub.Shelf).filter(ub.Shelf.is_public == 1, ub.Shelf.id == shelf_id).first()
    else:
        shelf = ub.session.query(ub.Shelf).filter(ub.or_(ub.and_(ub.Shelf.user_id == int(current_user.id),
                                                                 ub.Shelf.id == shelf_id),
                                                         ub.and_(ub.Shelf.is_public == 1,
                                                                 ub.Shelf.id == shelf_id))).first()
    result = list()
    if shelf:
        books_in_shelf = ub.session.query(ub.BookShelf).filter(ub.BookShelf.shelf == shelf_id).order_by(
            ub.BookShelf.order.asc()).all()
        for book in books_in_shelf:
            cur_book = db.session.query(db.Books).filter(db.Books.id == book.book_id).first()
            result.append(cur_book)

    return render_title_template('shelf.html', entries=result, title=_(u"Shelf: '%(name)s'", name=shelf.name),
                                 shelf=shelf)


@app.route("/shelf/order/<int:shelf_id>", methods=["GET", "POST"])
@login_required
def order_shelf(shelf_id):
    if request.method == "POST":
        to_save = request.form.to_dict()
        books_in_shelf = ub.session.query(ub.BookShelf).filter(ub.BookShelf.shelf == shelf_id).order_by(
            ub.BookShelf.order.asc()).all()
        counter = 0
        for book in books_in_shelf:
            setattr(book, 'order', to_save[str(book.book_id)])
            counter += 1
        ub.session.commit()
    if current_user.is_anonymous():
        shelf = ub.session.query(ub.Shelf).filter(ub.Shelf.is_public == 1, ub.Shelf.id == shelf_id).first()
    else:
        shelf = ub.session.query(ub.Shelf).filter(ub.or_(ub.and_(ub.Shelf.user_id == int(current_user.id),
                                                                 ub.Shelf.id == shelf_id),
                                                         ub.and_(ub.Shelf.is_public == 1,
                                                                 ub.Shelf.id == shelf_id))).first()
    result = list()
    if shelf:
        books_in_shelf2 = ub.session.query(ub.BookShelf).filter(ub.BookShelf.shelf == shelf_id) \
            .order_by(ub.BookShelf.order.asc()).all()
        for book in books_in_shelf2:
            cur_book = db.session.query(db.Books).filter(db.Books.id == book.book_id).first()
            result.append(cur_book)
    return render_title_template('shelf_order.html', entries=result,
                                 title=_(u"Change order of Shelf: '%(name)s'", name=shelf.name), shelf=shelf)


@app.route("/me", methods=["GET", "POST"])
@login_required
def profile():
    content = ub.session.query(ub.User).filter(ub.User.id == int(current_user.id)).first()
    downloads = list()
    languages = db.session.query(db.Languages).all()
    for lang in languages:
        try:
            cur_l = LC.parse(lang.lang_code)
            lang.name = cur_l.get_language_name(get_locale())
        except Exception as e:
            lang.name = _(isoLanguages.get(part3=lang.lang_code).name)
    translations = babel.list_translations() + [LC('en')]
    for book in content.downloads:
        downloadBook = db.session.query(db.Books).filter(db.Books.id == book.book_id).first()
        if downloadBook:
            downloads.append(db.session.query(db.Books).filter(db.Books.id == book.book_id).first())
        else:
            ub.session.query(ub.Downloads).filter(book.book_id == ub.Downloads.book_id).delete()
            ub.session.commit()
    if request.method == "POST":
        to_save = request.form.to_dict()
        content.random_books = 0
        if current_user.role_passwd() or current_user.role_admin():
            if to_save["password"]:
                content.password = generate_password_hash(to_save["password"])
        if "kindle_mail" in to_save and to_save["kindle_mail"] != content.kindle_mail:
            content.kindle_mail = to_save["kindle_mail"]
        if to_save["email"] and to_save["email"] != content.email:
            content.email = to_save["email"]
        if "show_random" in to_save and to_save["show_random"] == "on":
            content.random_books = 1
        if "default_language" in to_save:
            content.default_language = to_save["default_language"]
        if to_save["locale"]:
            content.locale = to_save["locale"]
        content.sidebar_view = 0
        if "show_random" in to_save:
            content.sidebar_view += ub.SIDEBAR_RANDOM
        if "show_language" in to_save:
            content.sidebar_view += ub.SIDEBAR_LANGUAGE
        if "show_series" in to_save:
            content.sidebar_view += ub.SIDEBAR_SERIES
        if "show_category" in to_save:
            content.sidebar_view += ub.SIDEBAR_CATEGORY
        if "show_hot" in to_save:
            content.sidebar_view += ub.SIDEBAR_HOT
        if "show_best_rated" in to_save:
            content.sidebar_view += ub.SIDEBAR_BEST_RATED
        if "show_author" in to_save:
            content.sidebar_view += ub.SIDEBAR_AUTHOR
        if "show_read_and_unread" in to_save:
            content.sidebar_view += ub.SIDEBAR_READ_AND_UNREAD
        if "show_detail_random" in to_save:
            content.sidebar_view += ub.DETAIL_RANDOM
        if "default_language" in to_save:
            content.default_language = to_save["default_language"]
        try:
            ub.session.commit()
        except IntegrityError:
            ub.session.rollback()
            flash(_(u"Found an existing account for this email address."), category="error")
            return render_title_template("user_edit.html", content=content, downloads=downloads,
                                         title=_(u"%(name)s's profile", name=current_user.nickname))
        flash(_(u"Profile updated"), category="success")
    return render_title_template("user_edit.html", translations=translations, profile=1, languages=languages,
                                 content=content,
                                 downloads=downloads, title=_(u"%(name)s's profile", name=current_user.nickname))


@app.route("/admin/view")
@login_required
@admin_required
def admin():
    commit = '$Format:%cI$'
    content = ub.session.query(ub.User).all()
    settings = ub.session.query(ub.Settings).first()
    return render_title_template("admin.html", content=content, email=settings, config=config, commit=commit,
                                 development=ub.DEVELOPMENT, title=_(u"Admin page"))


@app.route("/admin/config", methods=["GET", "POST"])
@login_required
@admin_required
def configuration():
    return configuration_helper(0)


@app.route("/config", methods=["GET", "POST"])
@unconfigured
def basic_configuration():
    return configuration_helper(1)


def configuration_helper(origin):
    # global global_task
    reboot_required = False
    db_change = False
    success = False
    if request.method == "POST":
        to_save = request.form.to_dict()
        content = ub.session.query(ub.Settings).first()
        if "config_calibre_dir" in to_save:
            if content.config_calibre_dir != to_save["config_calibre_dir"]:
                content.config_calibre_dir = to_save["config_calibre_dir"]
                db_change = True
        ##Google drive setup
        create_new_yaml=False
        if "config_google_drive_client_id" in to_save:
            if content.config_google_drive_client_id != to_save["config_google_drive_client_id"]:
                content.config_google_drive_client_id = to_save["config_google_drive_client_id"]
                create_new_yaml=True
        if "config_google_drive_client_secret" in to_save:
            if content.config_google_drive_client_secret != to_save["config_google_drive_client_secret"]:
                content.config_google_drive_client_secret = to_save["config_google_drive_client_secret"]
                create_new_yaml=True
        if "config_google_drive_calibre_url_base" in to_save:
            if content.config_google_drive_calibre_url_base != to_save["config_google_drive_calibre_url_base"]:
                content.config_google_drive_calibre_url_base = to_save["config_google_drive_calibre_url_base"]
                create_new_yaml=True
        if ("config_use_google_drive" in to_save and not content.config_use_google_drive) or ("config_use_google_drive" not in to_save and content.config_use_google_drive):
            content.config_use_google_drive = "config_use_google_drive" in to_save
            db_change = True
            if not content.config_use_google_drive:
                create_new_yaml=False
        if create_new_yaml:
            with open('settings.yaml', 'w') as f:
                with open('gdrive_template.yaml' ,'r') as t:
                    f.write(t.read() % {'client_id' : content.config_google_drive_client_id, 'client_secret' : content.config_google_drive_client_secret,
                     "redirect_uri" : content.config_google_drive_calibre_url_base + 'gdrive/callback'})
        if "config_google_drive_folder" in to_save:
            if content.config_google_drive_folder != to_save["config_google_drive_folder"]:
                content.config_google_drive_folder = to_save["config_google_drive_folder"]
                db_change = True
        ##
        if "config_port" in to_save:
            if content.config_port != int(to_save["config_port"]):
                content.config_port = int(to_save["config_port"])
                reboot_required = True
        if "config_calibre_web_title" in to_save:
            content.config_calibre_web_title = to_save["config_calibre_web_title"]
        if "config_columns_to_ignore" in to_save:
            content.config_columns_to_ignore = to_save["config_columns_to_ignore"]
        if "config_title_regex" in to_save:
            if content.config_title_regex != to_save["config_title_regex"]:
                content.config_title_regex = to_save["config_title_regex"]
                reboot_required = True
        if "config_log_level" in to_save:
            content.config_log_level = int(to_save["config_log_level"])
        if "config_random_books" in to_save:
            content.config_random_books = int(to_save["config_random_books"])
        if "config_books_per_page" in to_save:
            content.config_books_per_page = int(to_save["config_books_per_page"])
        content.config_uploading = 0
        content.config_anonbrowse = 0
        content.config_public_reg = 0
        if "config_uploading" in to_save and to_save["config_uploading"] == "on":
            content.config_uploading = 1
        if "config_anonbrowse" in to_save and to_save["config_anonbrowse"] == "on":
            content.config_anonbrowse = 1
        if "config_public_reg" in to_save and to_save["config_public_reg"] == "on":
            content.config_public_reg = 1

        content.config_default_role = 0
        if "admin_role" in to_save:
            content.config_default_role = content.config_default_role + ub.ROLE_ADMIN
        if "download_role" in to_save:
            content.config_default_role = content.config_default_role + ub.ROLE_DOWNLOAD
        if "upload_role" in to_save:
            content.config_default_role = content.config_default_role + ub.ROLE_UPLOAD
        if "edit_role" in to_save:
            content.config_default_role = content.config_default_role + ub.ROLE_EDIT
        if "passwd_role" in to_save:
            content.config_default_role = content.config_default_role + ub.ROLE_PASSWD
        try:
            if content.config_use_google_drive and is_gdrive_ready() and not os.path.exists(config.config_calibre_dir + "/metadata.db"):
                gdriveutils.downloadFile(Gdrive.Instance().drive, None, "metadata.db", config.config_calibre_dir + "/metadata.db")
            if db_change:
                if config.db_configured:
                    db.session.close()
                    db.engine.dispose()
            ub.session.commit()
            flash(_(u"Calibre-web configuration updated"), category="success")
            config.loadSettings()
            app.logger.setLevel(config.config_log_level)
            logging.getLogger("book_formats").setLevel(config.config_log_level)
        except e:
            flash(e, category="error")
            return render_title_template("config_edit.html", content=config, origin=origin,
                                         title=_(u"Basic Configuration"))
        if db_change:
            reload(db)
            if not db.setup_db():
                flash(_(u'DB location is not valid, please enter correct path'), category="error")
                return render_title_template("config_edit.html", content=config, origin=origin,
                                             title=_(u"Basic Configuration"))
        if reboot_required:
            # db.engine.dispose() # ToDo verify correct
            ub.session.close()
            ub.engine.dispose()
            # stop tornado server
            server = IOLoop.instance()
            server.add_callback(server.stop)
            helper.global_task = 0
            app.logger.info('Reboot required, restarting')
        if origin:
            success = True
    return render_title_template("config_edit.html", origin=origin, success=success, content=config,
                                 show_authenticate_google_drive=not is_gdrive_ready(),
                                 title=_(u"Basic Configuration"))


@app.route("/admin/user/new", methods=["GET", "POST"])
@login_required
@admin_required
def new_user():
    content = ub.User()
    languages = db.session.query(db.Languages).all()
    for lang in languages:
        try:
            cur_l = LC.parse(lang.lang_code)
            lang.name = cur_l.get_language_name(get_locale())
        except Exception as e:
            lang.name = _(isoLanguages.get(part3=lang.lang_code).name)
    translations = [LC('en')] + babel.list_translations()
    if request.method == "POST":
        to_save = request.form.to_dict()
        if not to_save["nickname"] or not to_save["email"] or not to_save["password"]:
            flash(_(u"Please fill out all fields!"), category="error")
            return render_title_template("user_edit.html", new_user=1, content=content, translations=translations,
                                         title=_(u"Add new user"))
        content.password = generate_password_hash(to_save["password"])
        content.nickname = to_save["nickname"]
        content.email = to_save["email"]
        content.default_language = to_save["default_language"]
        if "locale" in to_save:
            content.locale = to_save["locale"]
        content.sidebar_view = 0
        if "show_random" in to_save:
            content.sidebar_view += ub.SIDEBAR_RANDOM
        if "show_language" in to_save:
            content.sidebar_view += ub.SIDEBAR_LANGUAGE
        if "show_series" in to_save:
            content.sidebar_view += ub.SIDEBAR_SERIES
        if "show_category" in to_save:
            content.sidebar_view += ub.SIDEBAR_CATEGORY
        if "show_hot" in to_save:
            content.sidebar_view += ub.SIDEBAR_HOT
        if "show_read_and_unread" in to_save:
            content.sidebar_view += ub.SIDEBAR_READ_AND_UNREAD
        if "show_best_rated" in to_save:
            content.sidebar_view += ub.SIDEBAR_BEST_RATED
        if "show_author" in to_save:
            content.sidebar_view += ub.SIDEBAR_AUTHOR
        if "show_detail_random" in to_save:
            content.sidebar_view += ub.DETAIL_RANDOM
        content.role = 0
        if "admin_role" in to_save:
            content.role = content.role + ub.ROLE_ADMIN
        if "download_role" in to_save:
            content.role = content.role + ub.ROLE_DOWNLOAD
        if "upload_role" in to_save:
            content.role = content.role + ub.ROLE_UPLOAD
        if "edit_role" in to_save:
            content.role = content.role + ub.ROLE_EDIT
        if "passwd_role" in to_save:
            content.role = content.role + ub.ROLE_PASSWD
        try:
            ub.session.add(content)
            ub.session.commit()
            flash(_(u"User '%(user)s' created", user=content.nickname), category="success")
            return redirect(url_for('admin'))
        except IntegrityError:
            ub.session.rollback()
            flash(_(u"Found an existing account for this email address or nickname."), category="error")
    else:
        content.role=config.config_default_role
    return render_title_template("user_edit.html", new_user=1, content=content, translations=translations,
                                 languages=languages, title=_(u"Add new user"))


@app.route("/admin/mailsettings", methods=["GET", "POST"])
@login_required
@admin_required
def edit_mailsettings():
    content = ub.session.query(ub.Settings).first()
    if request.method == "POST":
        to_save = request.form.to_dict()
        content.mail_server = to_save["mail_server"]
        content.mail_port = int(to_save["mail_port"])
        content.mail_login = to_save["mail_login"]
        content.mail_password = to_save["mail_password"]
        content.mail_from = to_save["mail_from"]
        content.mail_use_ssl = int(to_save["mail_use_ssl"])
        try:
            ub.session.commit()
            flash(_(u"Mail settings updated"), category="success")
        except e:
            flash(e, category="error")
        if "test" in to_save and to_save["test"]:
            if current_user.kindle_mail:
                result = helper.send_test_mail(current_user.kindle_mail)
                if result is None:
                    flash(_(u"Test E-Mail successfully send to %(kindlemail)s", kindlemail=current_user.kindle_mail),
                          category="success")
                else:
                    flash(_(u"There was an error sending the Test E-Mail: %(res)s", res=result), category="error")
            else:
                flash(_(u"Please configure your kindle email address first..."), category="error")
        else:
            flash(_(u"E-Mail settings updated"), category="success")
    return render_title_template("email_edit.html", content=content, title=_(u"Edit mail settings"))


@app.route("/admin/user/<int:user_id>", methods=["GET", "POST"])
@login_required
@admin_required
def edit_user(user_id):
    content = ub.session.query(ub.User).filter(ub.User.id == int(user_id)).first()
    downloads = list()
    languages = db.session.query(db.Languages).all()
    for lang in languages:
        try:
            cur_l = LC.parse(lang.lang_code)
            lang.name = cur_l.get_language_name(get_locale())
        except Exception as e:
            lang.name = _(isoLanguages.get(part3=lang.lang_code).name)
    translations = babel.list_translations() + [LC('en')]
    for book in content.downloads:
        downloadBook = db.session.query(db.Books).filter(db.Books.id == book.book_id).first()
        if downloadBook:
            downloads.append(db.session.query(db.Books).filter(db.Books.id == book.book_id).first())
        else:
            ub.session.query(ub.Downloads).filter(book.book_id == ub.Downloads.book_id).delete()
            ub.session.commit()
    if request.method == "POST":
        to_save = request.form.to_dict()
        if "delete" in to_save:
            ub.session.delete(content)
            flash(_(u"User '%(nick)s' deleted", nick=content.nickname), category="success")
            return redirect(url_for('admin'))
        else:
            if "password" in to_save and to_save["password"]:
                content.password = generate_password_hash(to_save["password"])

            if "admin_role" in to_save and not content.role_admin():
                content.role = content.role + ub.ROLE_ADMIN
            elif "admin_role" not in to_save and content.role_admin():
                content.role = content.role - ub.ROLE_ADMIN

            if "download_role" in to_save and not content.role_download():
                content.role = content.role + ub.ROLE_DOWNLOAD
            elif "download_role" not in to_save and content.role_download():
                content.role = content.role - ub.ROLE_DOWNLOAD

            if "upload_role" in to_save and not content.role_upload():
                content.role = content.role + ub.ROLE_UPLOAD
            elif "upload_role" not in to_save and content.role_upload():
                content.role = content.role - ub.ROLE_UPLOAD

            if "edit_role" in to_save and not content.role_edit():
                content.role = content.role + ub.ROLE_EDIT
            elif "edit_role" not in to_save and content.role_edit():
                content.role = content.role - ub.ROLE_EDIT

            if "passwd_role" in to_save and not content.role_passwd():
                content.role = content.role + ub.ROLE_PASSWD
            elif "passwd_role" not in to_save and content.role_passwd():
                content.role = content.role - ub.ROLE_PASSWD

            if "show_random" in to_save and not content.show_random_books():
                content.sidebar_view += ub.SIDEBAR_RANDOM
            elif "show_random" not in to_save and content.show_random_books():
                content.sidebar_view -= ub.SIDEBAR_RANDOM

            if "show_language" in to_save and not content.show_language():
                content.sidebar_view += ub.SIDEBAR_LANGUAGE
            elif "show_language" not in to_save and content.show_language():
                content.sidebar_view -= ub.SIDEBAR_LANGUAGE

            if "show_series" in to_save and not content.show_series():
                content.sidebar_view += ub.SIDEBAR_SERIES
            elif "show_series" not in to_save and content.show_series():
                content.sidebar_view -= ub.SIDEBAR_SERIES

            if "show_category" in to_save and not content.show_category():
                content.sidebar_view += ub.SIDEBAR_CATEGORY
            elif "show_category" not in to_save and content.show_category():
                content.sidebar_view -= ub.SIDEBAR_CATEGORY

            if "show_hot" in to_save and not content.show_hot_books():
                content.sidebar_view += ub.SIDEBAR_HOT
            elif "show_hot" not in to_save and content.show_hot_books():
                content.sidebar_view -= ub.SIDEBAR_HOT

            if "show_best_rated" in to_save and not content.show_best_rated_books():
                content.sidebar_view += ub.SIDEBAR_BEST_RATED
            elif "show_best_rated" not in to_save and content.show_best_rated_books():
                content.sidebar_view -= ub.SIDEBAR_BEST_RATED

            if "show_read_and_unread" in to_save:
                content.sidebar_view += ub.SIDEBAR_READ_AND_UNREAD
            elif "show_read_and_unread" not in to_save and content.show_read_and_unread():
                content.sidebar_view += ub.SIDEBAR_READ_AND_UNREAD

            if "show_author" in to_save and not content.show_author():
                content.sidebar_view += ub.SIDEBAR_AUTHOR
            elif "show_author" not in to_save and content.show_author():
                content.sidebar_view -= ub.SIDEBAR_AUTHOR

            if "show_detail_random" in to_save and not content.show_detail_random():
                content.sidebar_view += ub.DETAIL_RANDOM
            elif "show_detail_random" not in to_save and content.show_detail_random():
                content.sidebar_view -= ub.DETAIL_RANDOM

            if "default_language" in to_save:
                content.default_language = to_save["default_language"]
            if "locale" in to_save and to_save["locale"]:
                content.locale = to_save["locale"]
            if to_save["email"] and to_save["email"] != content.email:
                content.email = to_save["email"]
            if "kindle_mail" in to_save and to_save["kindle_mail"] != content.kindle_mail:
                content.kindle_mail = to_save["kindle_mail"]
        try:
            ub.session.commit()
            flash(_(u"User '%(nick)s' updated", nick=content.nickname), category="success")
        except IntegrityError:
            ub.session.rollback()
            flash(_(u"An unknown error occured."), category="error")
    return render_title_template("user_edit.html", translations=translations, languages=languages, new_user=0,
                                 content=content, downloads=downloads,
                                 title=_(u"Edit User %(nick)s", nick=content.nickname))


@app.route("/admin/book/<int:book_id>", methods=['GET', 'POST'])
@login_required_if_no_ano
@edit_required
def edit_book(book_id):
    # create the function for sorting...
    db.session.connection().connection.connection.create_function("title_sort", 1, db.title_sort)
    cc = db.session.query(db.Custom_Columns).filter(db.Custom_Columns.datatype.notin_(db.cc_exceptions)).all()
    if current_user.filter_language() != "all":
        filter = db.Books.languages.any(db.Languages.lang_code == current_user.filter_language())
    else:
        filter = True
    book = db.session.query(db.Books).filter(db.Books.id == book_id).filter(filter).first()
    author_names = []
    if book:
        for index in range(0, len(book.languages)):
            try:
                book.languages[index].language_name = LC.parse(book.languages[index].lang_code).get_language_name(
                    get_locale())
            except Exception as e:
                book.languages[index].language_name = _(isoLanguages.get(part3=book.languages[index].lang_code).name)
        for author in book.authors:
            author_names.append(author.name)
        if request.method == 'POST':
            edited_books_id = set()
            to_save = request.form.to_dict()
            if book.title != to_save["book_title"]:
                book.title = to_save["book_title"]
                edited_books_id.add(book.id)
            input_authors = to_save["author_name"].split('&')
            input_authors = map(lambda it: it.strip(), input_authors)
            # we have all author names now
            author0_before_edit = book.authors[0].name
            modify_database_object(input_authors, book.authors, db.Authors, db.session, 'author')
            if author0_before_edit != book.authors[0].name:
                edited_books_id.add(book.id)
                book.author_sort=helper.get_sorted_author(input_authors[0]) 

            if to_save["cover_url"] and os.path.splitext(to_save["cover_url"])[1].lower() == ".jpg":
                img = requests.get(to_save["cover_url"])
                if config.config_use_google_drive:
                    tmpDir=tempfile.gettempdir()
                    f = open(os.path.join(tmpDir, "uploaded_cover.jpg"), "wb")
                    f.write(img.content)
                    f.close()
                    gdriveutils.uploadFileToEbooksFolder(Gdrive.Instance().drive, os.path.join(book.path, 'cover.jpg'), os.path.join(tmpDir, f.name))
                else:
                    f = open(os.path.join(config.config_calibre_dir, book.path, "cover.jpg"), "wb")
                    f.write(img.content)
                    f.close()
                book.has_cover=1

            if book.series_index != to_save["series_index"]:
                book.series_index = to_save["series_index"]

            if len(book.comments):
                book.comments[0].text = to_save["description"]
            else:
                book.comments.append(db.Comments(text=to_save["description"], book=book.id))

            input_tags = to_save["tags"].split(',')
            input_tags = map(lambda it: it.strip(), input_tags)
            modify_database_object(input_tags, book.tags, db.Tags, db.session, 'tags')

            input_series = [to_save["series"].strip()]
            input_series = [x for x in input_series if x != '']
            modify_database_object(input_series, book.series, db.Series, db.session, 'series')

            input_languages = to_save["languages"].split(',')
            input_languages = map(lambda it: it.strip().lower(), input_languages)

            # retranslate displayed text to language codes
            languages = db.session.query(db.Languages).all()
            input_l = []
            for lang in languages:
                try:
                    lang.name = LC.parse(lang.lang_code).get_language_name(get_locale()).lower()
                except Exception as e:
                    lang.name = _(isoLanguages.get(part3=lang.lang_code).name).lower()
                for inp_lang in input_languages:
                    if inp_lang == lang.name:
                        input_l.append(lang.lang_code)
            modify_database_object(input_l, book.languages, db.Languages, db.session, 'languages')

            if to_save["rating"].strip():
                old_rating = False
                if len(book.ratings) > 0:
                    old_rating = book.ratings[0].rating
                ratingx2 = int(float(to_save["rating"]) * 2)
                if ratingx2 != old_rating:
                    is_rating = db.session.query(db.Ratings).filter(db.Ratings.rating == ratingx2).first()
                    if is_rating:
                        book.ratings.append(is_rating)
                    else:
                        new_rating = db.Ratings(rating=ratingx2)
                        book.ratings.append(new_rating)
                    if old_rating:
                        book.ratings.remove(book.ratings[0])
            else:
                if len(book.ratings) > 0:
                    book.ratings.remove(book.ratings[0])

            for c in cc:
                cc_string = "custom_column_" + str(c.id)
                if not c.is_multiple:
                    if len(getattr(book, cc_string)) > 0:
                        cc_db_value = getattr(book, cc_string)[0].value
                    else:
                        cc_db_value = None
                    if to_save[cc_string].strip():
                        if c.datatype == 'bool':
                            if to_save[cc_string] == 'None':
                                to_save[cc_string] = None
                            else:
                                to_save[cc_string] = 1 if to_save[cc_string] == 'True' else 0
                            if to_save[cc_string] != cc_db_value:
                                if cc_db_value is not None:
                                    if to_save[cc_string] is not None:
                                        setattr(getattr(book, cc_string)[0], 'value', to_save[cc_string])
                                    else:
                                        del_cc = getattr(book, cc_string)[0]
                                        getattr(book, cc_string).remove(del_cc)
                                        db.session.delete(del_cc)
                                else:
                                    cc_class = db.cc_classes[c.id]
                                    new_cc = cc_class(value=to_save[cc_string], book=book_id)
                                    db.session.add(new_cc)
                        else:
                            if c.datatype == 'rating':
                                to_save[cc_string] = str(int(float(to_save[cc_string]) * 2))
                            if to_save[cc_string].strip() != cc_db_value:
                                if cc_db_value is not None:
                                    # remove old cc_val
                                    del_cc = getattr(book, cc_string)[0]
                                    getattr(book, cc_string).remove(del_cc)
                                    if len(del_cc.books) == 0:
                                        db.session.delete(del_cc)
                                cc_class = db.cc_classes[c.id]
                                new_cc = db.session.query(cc_class).filter(
                                    cc_class.value == to_save[cc_string].strip()).first()
                                # if no cc val is found add it
                                if new_cc is None:
                                    new_cc = cc_class(value=to_save[cc_string].strip())
                                    db.session.add(new_cc)
                                    new_cc = db.session.query(cc_class).filter(
                                        cc_class.value == to_save[cc_string].strip()).first()
                                # add cc value to book
                                getattr(book, cc_string).append(new_cc)
                    else:
                        if cc_db_value is not None:
                            # remove old cc_val
                            del_cc = getattr(book, cc_string)[0]
                            getattr(book, cc_string).remove(del_cc)
                            if len(del_cc.books) == 0:
                                db.session.delete(del_cc)
                else:
                    input_tags = to_save[cc_string].split(',')
                    input_tags = map(lambda it: it.strip(), input_tags)
                    input_tags = [x for x in input_tags if x != '']
                    # we have all author names now
                    # 1. search for tags to remove
                    del_tags = []
                    for c_tag in getattr(book, cc_string):
                        found = False
                        for inp_tag in input_tags:
                            if inp_tag == c_tag.value:
                                found = True
                                break
                        # if the tag was not found in the new list, add him to remove list
                        if not found:
                            del_tags.append(c_tag)
                    # 2. search for tags that need to be added
                    add_tags = []
                    for inp_tag in input_tags:
                        found = False
                        for c_tag in getattr(book, cc_string):
                            if inp_tag == c_tag.value:
                                found = True
                                break
                        if not found:
                            add_tags.append(inp_tag)
                    # if there are tags to remove, we remove them now
                    if len(del_tags) > 0:
                        for del_tag in del_tags:
                            getattr(book, cc_string).remove(del_tag)
                            if len(del_tag.books) == 0:
                                db.session.delete(del_tag)
                    # if there are tags to add, we add them now!
                    if len(add_tags) > 0:
                        for add_tag in add_tags:
                            # check if a tag with that name exists
                            new_tag = db.session.query(db.cc_classes[c.id]).filter(
                                db.cc_classes[c.id].value == add_tag).first()
                            # if no tag is found add it
                            if new_tag is None:
                                new_tag = db.cc_classes[c.id](value=add_tag)
                                db.session.add(new_tag)
                                new_tag = db.session.query(db.cc_classes[c.id]).filter(
                                    db.cc_classes[c.id].value == add_tag).first()
                            # add tag to book
                            getattr(book, cc_string).append(new_tag)

            db.session.commit()
            author_names = []
            for author in book.authors:
                author_names.append(author.name)
            for b in edited_books_id:
                if config.config_use_google_drive:
                    helper.update_dir_structure_gdrive(b)
                else:
                    helper.update_dir_stucture(b, config.config_calibre_dir)
            if config.config_use_google_drive:
                updateGdriveCalibreFromLocal()
            if "detail_view" in to_save:
                return redirect(url_for('show_book', id=book.id))
            else:
                return render_title_template('book_edit.html', book=book, authors=author_names, cc=cc,
                                             title=_(u"edit metadata"))
        else:
            return render_title_template('book_edit.html', book=book, authors=author_names, cc=cc,
                                         title=_(u"edit metadata"))
    else:
        flash(_(u"Error opening eBook. File does not exist or file is not accessible:"), category="error")
        return redirect(url_for("index"))


@app.route("/upload", methods=["GET", "POST"])
@login_required_if_no_ano
@upload_required
def upload():
    if not config.config_uploading:
        abort(404)
    # create the function for sorting...
    db.session.connection().connection.connection.create_function("title_sort", 1, db.title_sort)
    db.session.connection().connection.connection.create_function('uuid4', 0, lambda: str(uuid4()))
    if request.method == 'POST' and 'btn-upload' in request.files:
        file = request.files['btn-upload']
        if '.' in file.filename:
            file_ext = file.filename.rsplit('.', 1)[-1].lower()
            if file_ext not in ALLOWED_EXTENSIONS:
                flash(
                    _('File extension "%s" is not allowed to be uploaded to this server' %
                    file_ext),
                    category="error"
                )
                return redirect(url_for('index'))
        else:
            flash(_('File to be uploaded must have an extension'), category="error")
            return redirect(url_for('index'))
        meta = uploader.upload(file)

        title = meta.title
        author = meta.author

        title_dir = helper.get_valid_filename(title, False)
        author_dir = helper.get_valid_filename(author, False)
        data_name = title_dir
        filepath = config.config_calibre_dir + os.sep + author_dir + os.sep + title_dir
        saved_filename = filepath + os.sep + data_name + meta.extension

        if not os.path.exists(filepath):
            try:
                os.makedirs(filepath)
            except OSError:
                flash(_(u"Failed to create path %s (Permission denied)." % filepath), category="error")
                return redirect(url_for('index'))
        try:
            copyfile(meta.file_path, saved_filename)
        except OSError as e:
            flash(_(u"Failed to store file %s (Permission denied)." % saved_filename), category="error")
            return redirect(url_for('index'))
        try:
            os.unlink(meta.file_path)
        except OSError as e:
            flash(_(u"Failed to delete file %s (Permission denied)." % meta.file_path), category="warning")

        file_size = os.path.getsize(saved_filename)
        if meta.cover is None:
            has_cover = 0
            basedir = os.path.dirname(__file__)
            copyfile(os.path.join(basedir, "static/generic_cover.jpg"), os.path.join(filepath, "cover.jpg"))
        else:
            has_cover = 1
            move(meta.cover, os.path.join(filepath, "cover.jpg"))

        is_author = db.session.query(db.Authors).filter(db.Authors.name == author).first()
        if is_author:
            db_author = is_author
        else:
            db_author = db.Authors(author, helper.get_sorted_author(author), "") 
            db.session.add(db_author)

        #add language actually one value in list
        input_language = meta.languages
        db_language = None
        if input_language != "":
            input_language = isoLanguages.get(name=input_language).part3
            hasLanguage = db.session.query(db.Languages).filter(db.Languages.lang_code == input_language).first()
            if hasLanguage:
                db_language = hasLanguage
            else:
                db_language = db.Languages(input_language)
                db.session.add(db_language)
        # combine path and normalize path from windows systems
        path = os.path.join(author_dir, title_dir).replace('\\','/')
        db_book = db.Books(title, "", db_author.sort, datetime.datetime.now(), datetime.datetime(101, 1, 1), 1,
                           datetime.datetime.now(), path, has_cover, db_author, [], db_language)
        db_book.authors.append(db_author)
        if db_language is not None:
            db_book.languages.append(db_language)
        db_data = db.Data(db_book, meta.extension.upper()[1:], file_size, data_name)
        db_book.data.append(db_data)

        db.session.add(db_book)
        db.session.flush()# flush content get db_book.id avalible
       #add comment
        upload_comment = Markup(meta.description).unescape()
        db_comment = None
        if upload_comment != "":
            db_comment = db.Comments(upload_comment, db_book.id)
            db.session.add(db_comment)
        db.session.commit()
        if db_language is not None: #display Full name instead of iso639.part3
            db_book.languages[0].language_name = _(meta.languages)
        author_names = []
        for author in db_book.authors:
            author_names.append(author.name)
        if config.config_use_google_drive:
            updateGdriveCalibreFromLocal()
    cc = db.session.query(db.Custom_Columns).filter(db.Custom_Columns.datatype.notin_(db.cc_exceptions)).all()
    if current_user.role_edit() or current_user.role_admin():
        return render_title_template('book_edit.html', book=db_book, authors=author_names, cc=cc,
                                     title=_(u"edit metadata"))
    book_in_shelfs = []
    return render_title_template('detail.html', entry=db_book, cc=cc, title=db_book.title,
                                 books_shelfs=book_in_shelfs, )

def start_gevent():
    from gevent.wsgi import WSGIServer
    global gevent_server
    gevent_server = WSGIServer(('', ub.config.config_port), app)
    gevent_server.serve_forever()<|MERGE_RESOLUTION|>--- conflicted
+++ resolved
@@ -824,9 +824,8 @@
     if len(book.authors) > 0:
         file_name = book.authors[0].name + '_' + file_name
     file_name = helper.get_valid_filename(file_name)
-<<<<<<< HEAD
     headers={}
-    headers["Content-Disposition"] = "attachment; filename*=UTF-8''%s.%s" % (urllib.quote(file_name.encode('utf8')), format)
+    headers["Content-Disposition"] = "attachment; filename*=UTF-8''%s.%s" % (quote(file_name.encode('utf8')), format)
     app.logger.info (time.time()-startTime)
     startTime=time.time()
     if config.config_use_google_drive:
@@ -836,10 +835,6 @@
         # file_name = helper.get_valid_filename(file_name)
         response = make_response(send_from_directory(os.path.join(config.config_calibre_dir, book.path), data.name + "." + format))
     response.headers=headers
-=======
-    response = make_response(send_from_directory(os.path.join(config.config_calibre_dir, book.path), data.name + "." + format))
-    response.headers["Content-Disposition"] = "attachment; filename*=UTF-8''%s.%s" % (quote(file_name.encode('utf8')), format)
->>>>>>> a87fab87
     return response
 
 
