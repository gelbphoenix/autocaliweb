# -*- coding: utf-8 -*-

#  This file is part of the Calibre-Web (https://github.com/janeczku/calibre-web)
#    Copyright (C) 2012-2019 mutschler, jkrehm, cervinko, janeczku, OzzieIsaacs, csitko
#                            ok11, issmirnov, idalin
#
#  This program is free software: you can redistribute it and/or modify
#  it under the terms of the GNU General Public License as published by
#  the Free Software Foundation, either version 3 of the License, or
#  (at your option) any later version.
#
#  This program is distributed in the hope that it will be useful,
#  but WITHOUT ANY WARRANTY; without even the implied warranty of
#  MERCHANTABILITY or FITNESS FOR A PARTICULAR PURPOSE.  See the
#  GNU General Public License for more details.
#
#  You should have received a copy of the GNU General Public License
#  along with this program. If not, see <http://www.gnu.org/licenses/>.

from __future__ import division, print_function, unicode_literals
import os
import sys
import datetime
import itertools
import uuid
import json
from binascii import hexlify

from flask import g
from flask_babel import gettext as _
from flask_login import AnonymousUserMixin
from werkzeug.local import LocalProxy
try:
    from flask_dance.consumer.backend.sqla import OAuthConsumerMixin
    oauth_support = True
except ImportError:
    # fails on flask-dance >1.3, due to renaming
    try:
        from flask_dance.consumer.storage.sqla import OAuthConsumerMixin
        oauth_support = True
    except ImportError:
        oauth_support = False
from sqlalchemy import create_engine, exc, exists, event
from sqlalchemy import Column, ForeignKey
from sqlalchemy import String, Integer, SmallInteger, Boolean, DateTime, Float, JSON
from sqlalchemy.ext.declarative import declarative_base
from sqlalchemy.orm import backref, relationship, sessionmaker, Session
from werkzeug.security import generate_password_hash

from . import constants


session = None
app_DB_path = None
Base = declarative_base()


def get_sidebar_config(kwargs=None):
    kwargs = kwargs or []
    if 'content' in kwargs:
        content = kwargs['content']
        content = isinstance(content, (User, LocalProxy)) and not content.role_anonymous()
    else:
        content = 'conf' in kwargs
    sidebar = list()
    sidebar.append({"glyph": "glyphicon-book", "text": _('Recently Added'), "link": 'web.index', "id": "new",
                    "visibility": constants.SIDEBAR_RECENT, 'public': True, "page": "root",
                    "show_text": _('Show recent books'), "config_show":False})
    sidebar.append({"glyph": "glyphicon-fire", "text": _('Hot Books'), "link": 'web.books_list', "id": "hot",
                    "visibility": constants.SIDEBAR_HOT, 'public': True, "page": "hot",
                    "show_text": _('Show Hot Books'), "config_show": True})
    sidebar.append(
        {"glyph": "glyphicon-star", "text": _('Top Rated Books'), "link": 'web.books_list', "id": "rated",
         "visibility": constants.SIDEBAR_BEST_RATED, 'public': True, "page": "rated",
         "show_text": _('Show Top Rated Books'), "config_show": True})
    sidebar.append({"glyph": "glyphicon-eye-open", "text": _('Read Books'), "link": 'web.books_list', "id": "read",
                    "visibility": constants.SIDEBAR_READ_AND_UNREAD, 'public': (not g.user.is_anonymous), "page": "read",
                    "show_text": _('Show read and unread'), "config_show": content})
    sidebar.append(
        {"glyph": "glyphicon-eye-close", "text": _('Unread Books'), "link": 'web.books_list', "id": "unread",
         "visibility": constants.SIDEBAR_READ_AND_UNREAD, 'public': (not g.user.is_anonymous), "page": "unread",
         "show_text": _('Show unread'), "config_show": False})
    sidebar.append({"glyph": "glyphicon-random", "text": _('Discover'), "link": 'web.books_list', "id": "rand",
                    "visibility": constants.SIDEBAR_RANDOM, 'public': True, "page": "discover",
                    "show_text": _('Show random books'), "config_show": True})
    sidebar.append({"glyph": "glyphicon-inbox", "text": _('Categories'), "link": 'web.category_list', "id": "cat",
                    "visibility": constants.SIDEBAR_CATEGORY, 'public': True, "page": "category",
                    "show_text": _('Show category selection'), "config_show": True})
    sidebar.append({"glyph": "glyphicon-bookmark", "text": _('Series'), "link": 'web.series_list', "id": "serie",
                    "visibility": constants.SIDEBAR_SERIES, 'public': True, "page": "series",
                    "show_text": _('Show series selection'), "config_show": True})
    sidebar.append({"glyph": "glyphicon-user", "text": _('Authors'), "link": 'web.author_list', "id": "author",
                    "visibility": constants.SIDEBAR_AUTHOR, 'public': True, "page": "author",
                    "show_text": _('Show author selection'), "config_show": True})
    sidebar.append(
        {"glyph": "glyphicon-text-size", "text": _('Publishers'), "link": 'web.publisher_list', "id": "publisher",
         "visibility": constants.SIDEBAR_PUBLISHER, 'public': True, "page": "publisher",
         "show_text": _('Show publisher selection'), "config_show":True})
    sidebar.append({"glyph": "glyphicon-flag", "text": _('Languages'), "link": 'web.language_overview', "id": "lang",
                    "visibility": constants.SIDEBAR_LANGUAGE, 'public': (g.user.filter_language() == 'all'),
                    "page": "language",
                    "show_text": _('Show language selection'), "config_show": True})
    sidebar.append({"glyph": "glyphicon-star-empty", "text": _('Ratings'), "link": 'web.ratings_list', "id": "rate",
                    "visibility": constants.SIDEBAR_RATING, 'public': True,
                    "page": "rating", "show_text": _('Show ratings selection'), "config_show": True})
    sidebar.append({"glyph": "glyphicon-file", "text": _('File formats'), "link": 'web.formats_list', "id": "format",
                    "visibility": constants.SIDEBAR_FORMAT, 'public': True,
                    "page": "format", "show_text": _('Show file formats selection'), "config_show": True})
    sidebar.append(
        {"glyph": "glyphicon-trash", "text": _('Archived Books'), "link": 'web.books_list', "id": "archived",
         "visibility": constants.SIDEBAR_ARCHIVED, 'public': (not g.user.is_anonymous), "page": "archived",
         "show_text": _('Show archived books'), "config_show": content})
    sidebar.append(
        {"glyph": "glyphicon-th-list", "text": _('Books List'), "link": 'web.books_table', "id": "list",
         "visibility": constants.SIDEBAR_LIST, 'public': (not g.user.is_anonymous), "page": "list",
         "show_text": _('Show Books List'), "config_show": content})

    return sidebar


class UserBase:

    @property
    def is_authenticated(self):
        return True

    def _has_role(self, role_flag):
        return constants.has_flag(self.role, role_flag)

    def role_admin(self):
        return self._has_role(constants.ROLE_ADMIN)

    def role_download(self):
        return self._has_role(constants.ROLE_DOWNLOAD)

    def role_upload(self):
        return self._has_role(constants.ROLE_UPLOAD)

    def role_edit(self):
        return self._has_role(constants.ROLE_EDIT)

    def role_passwd(self):
        return self._has_role(constants.ROLE_PASSWD)

    def role_anonymous(self):
        return self._has_role(constants.ROLE_ANONYMOUS)

    def role_edit_shelfs(self):
        return self._has_role(constants.ROLE_EDIT_SHELFS)

    def role_delete_books(self):
        return self._has_role(constants.ROLE_DELETE_BOOKS)

    def role_viewer(self):
        return self._has_role(constants.ROLE_VIEWER)

    @property
    def is_active(self):
        return True

    @property
    def is_anonymous(self):
        return self.role_anonymous()

    def get_id(self):
        return str(self.id)

    def filter_language(self):
        return self.default_language

    def check_visibility(self, value):
        if value == constants.SIDEBAR_RECENT:
            return True
        return constants.has_flag(self.sidebar_view, value)

    def show_detail_random(self):
        return self.check_visibility(constants.DETAIL_RANDOM)

    def list_denied_tags(self):
        mct = self.denied_tags or ""
        return [t.strip() for t in mct.split(",")]

    def list_allowed_tags(self):
        mct = self.allowed_tags or ""
        return [t.strip() for t in mct.split(",")]

    def list_denied_column_values(self):
        mct = self.denied_column_value or ""
        return [t.strip() for t in mct.split(",")]

    def list_allowed_column_values(self):
        mct = self.allowed_column_value or ""
        return [t.strip() for t in mct.split(",")]

    def __repr__(self):
        return '<User %r>' % self.nickname


# Baseclass for Users in Calibre-Web, settings which are depending on certain users are stored here. It is derived from
# User Base (all access methods are declared there)
class User(UserBase, Base):
    __tablename__ = 'user'
    __table_args__ = {'sqlite_autoincrement': True}

    id = Column(Integer, primary_key=True)
    nickname = Column(String(64), unique=True)
    email = Column(String(120), unique=True, default="")
    role = Column(SmallInteger, default=constants.ROLE_USER)
    password = Column(String)
    kindle_mail = Column(String(120), default="")
    shelf = relationship('Shelf', backref='user', lazy='dynamic', order_by='Shelf.name')
    downloads = relationship('Downloads', backref='user', lazy='dynamic')
    locale = Column(String(2), default="en")
    sidebar_view = Column(Integer, default=1)
    default_language = Column(String(3), default="all")
    mature_content = Column(Boolean, default=True)
    denied_tags = Column(String, default="")
    allowed_tags = Column(String, default="")
    denied_column_value = Column(String, default="")
    allowed_column_value = Column(String, default="")
    remote_auth_token = relationship('RemoteAuthToken', backref='user', lazy='dynamic')
    #series_view = Column(String(10), default="list")
    view_settings = Column(JSON, default={})



if oauth_support:
    class OAuth(OAuthConsumerMixin, Base):
        provider_user_id = Column(String(256))
        user_id = Column(Integer, ForeignKey(User.id))
        user = relationship(User)


class OAuthProvider(Base):
    __tablename__ = 'oauthProvider'

    id = Column(Integer, primary_key=True)
    provider_name = Column(String)
    oauth_client_id = Column(String)
    oauth_client_secret = Column(String)
    active = Column(Boolean)


# Class for anonymous user is derived from User base and completly overrides methods and properties for the
# anonymous user
class Anonymous(AnonymousUserMixin, UserBase):
    def __init__(self):
        self.loadSettings()

    def loadSettings(self):
        data = session.query(User).filter(User.role.op('&')(constants.ROLE_ANONYMOUS) == constants.ROLE_ANONYMOUS)\
            .first()  # type: User
        self.nickname = data.nickname
        self.role = data.role
        self.id=data.id
        self.sidebar_view = data.sidebar_view
        self.default_language = data.default_language
        self.locale = data.locale
        # self.mature_content = data.mature_content
        self.kindle_mail = data.kindle_mail
        self.denied_tags = data.denied_tags
        self.allowed_tags = data.allowed_tags
        self.denied_column_value = data.denied_column_value
        self.allowed_column_value = data.allowed_column_value
        # self.series_view = data.series_view


    def role_admin(self):
        return False

    @property
    def is_active(self):
        return False

    @property
    def is_anonymous(self):
        return True

    @property
    def is_authenticated(self):
        return False


# Baseclass representing Shelfs in calibre-web in app.db
class Shelf(Base):
    __tablename__ = 'shelf'

    id = Column(Integer, primary_key=True)
    uuid = Column(String, default=lambda: str(uuid.uuid4()))
    name = Column(String)
    is_public = Column(Integer, default=0)
    user_id = Column(Integer, ForeignKey('user.id'))
    books = relationship("BookShelf", backref="ub_shelf", cascade="all, delete-orphan", lazy="dynamic")
    created = Column(DateTime, default=datetime.datetime.utcnow)
    last_modified = Column(DateTime, default=datetime.datetime.utcnow, onupdate=datetime.datetime.utcnow)

    def __repr__(self):
        return '<Shelf %d:%r>' % (self.id, self.name)


# Baseclass representing Relationship between books and Shelfs in Calibre-Web in app.db (N:M)
class BookShelf(Base):
    __tablename__ = 'book_shelf_link'

    id = Column(Integer, primary_key=True)
    book_id = Column(Integer)
    order = Column(Integer)
    shelf = Column(Integer, ForeignKey('shelf.id'))
    date_added = Column(DateTime, default=datetime.datetime.utcnow)

    def __repr__(self):
        return '<Book %r>' % self.id


# This table keeps track of deleted Shelves so that deletes can be propagated to any paired Kobo device.
class ShelfArchive(Base):
    __tablename__ = 'shelf_archive'

    id = Column(Integer, primary_key=True)
    uuid = Column(String)
    user_id = Column(Integer, ForeignKey('user.id'))
    last_modified = Column(DateTime, default=datetime.datetime.utcnow)


class ReadBook(Base):
    __tablename__ = 'book_read_link'

    STATUS_UNREAD = 0
    STATUS_FINISHED = 1
    STATUS_IN_PROGRESS = 2

    id = Column(Integer, primary_key=True)
    book_id = Column(Integer, unique=False)
    user_id = Column(Integer, ForeignKey('user.id'), unique=False)
    read_status = Column(Integer, unique=False, default=STATUS_UNREAD, nullable=False)
    kobo_reading_state = relationship("KoboReadingState", uselist=False,
                                      primaryjoin="and_(ReadBook.user_id == foreign(KoboReadingState.user_id), "
                                                  "ReadBook.book_id == foreign(KoboReadingState.book_id))",
                                      cascade="all",
                                      backref=backref("book_read_link",
                                                      uselist=False))
    last_modified = Column(DateTime, default=datetime.datetime.utcnow, onupdate=datetime.datetime.utcnow)
    last_time_started_reading = Column(DateTime, nullable=True)
    times_started_reading = Column(Integer, default=0, nullable=False)


class Bookmark(Base):
    __tablename__ = 'bookmark'

    id = Column(Integer, primary_key=True)
    user_id = Column(Integer, ForeignKey('user.id'))
    book_id = Column(Integer)
    format = Column(String(collation='NOCASE'))
    bookmark_key = Column(String)


# Baseclass representing books that are archived on the user's Kobo device.
class ArchivedBook(Base):
    __tablename__ = 'archived_book'

    id = Column(Integer, primary_key=True)
    user_id = Column(Integer, ForeignKey('user.id'))
    book_id = Column(Integer)
    is_archived = Column(Boolean, unique=False)
    last_modified = Column(DateTime, default=datetime.datetime.utcnow)


# The Kobo ReadingState API keeps track of 4 timestamped entities:
#   ReadingState, StatusInfo, Statistics, CurrentBookmark
# Which we map to the following 4 tables:
#   KoboReadingState, ReadBook, KoboStatistics and KoboBookmark
class KoboReadingState(Base):
    __tablename__ = 'kobo_reading_state'

    id = Column(Integer, primary_key=True, autoincrement=True)
    user_id = Column(Integer, ForeignKey('user.id'))
    book_id = Column(Integer)
    last_modified = Column(DateTime, default=datetime.datetime.utcnow, onupdate=datetime.datetime.utcnow)
    priority_timestamp = Column(DateTime, default=datetime.datetime.utcnow, onupdate=datetime.datetime.utcnow)
    current_bookmark = relationship("KoboBookmark", uselist=False, backref="kobo_reading_state", cascade="all")
    statistics = relationship("KoboStatistics", uselist=False, backref="kobo_reading_state", cascade="all")


class KoboBookmark(Base):
    __tablename__ = 'kobo_bookmark'

    id = Column(Integer, primary_key=True)
    kobo_reading_state_id = Column(Integer, ForeignKey('kobo_reading_state.id'))
    last_modified = Column(DateTime, default=datetime.datetime.utcnow, onupdate=datetime.datetime.utcnow)
    location_source = Column(String)
    location_type = Column(String)
    location_value = Column(String)
    progress_percent = Column(Float)
    content_source_progress_percent = Column(Float)


class KoboStatistics(Base):
    __tablename__ = 'kobo_statistics'

    id = Column(Integer, primary_key=True)
    kobo_reading_state_id = Column(Integer, ForeignKey('kobo_reading_state.id'))
    last_modified = Column(DateTime, default=datetime.datetime.utcnow, onupdate=datetime.datetime.utcnow)
    remaining_time_minutes = Column(Integer)
    spent_reading_minutes = Column(Integer)


# Updates the last_modified timestamp in the KoboReadingState table if any of its children tables are modified.
@event.listens_for(Session, 'before_flush')
def receive_before_flush(session, flush_context, instances):
    for change in itertools.chain(session.new, session.dirty):
        if isinstance(change, (ReadBook, KoboStatistics, KoboBookmark)):
            if change.kobo_reading_state:
                change.kobo_reading_state.last_modified = datetime.datetime.utcnow()
    # Maintain the last_modified bit for the Shelf table.
    for change in itertools.chain(session.new, session.deleted):
        if isinstance(change, BookShelf):
            change.ub_shelf.last_modified = datetime.datetime.utcnow()


# Baseclass representing Downloads from calibre-web in app.db
class Downloads(Base):
    __tablename__ = 'downloads'

    id = Column(Integer, primary_key=True)
    book_id = Column(Integer)
    user_id = Column(Integer, ForeignKey('user.id'))

    def __repr__(self):
        return '<Download %r' % self.book_id


# Baseclass representing allowed domains for registration
class Registration(Base):
    __tablename__ = 'registration'

    id = Column(Integer, primary_key=True)
    domain = Column(String)
    allow = Column(Integer)

    def __repr__(self):
        return u"<Registration('{0}')>".format(self.domain)


class RemoteAuthToken(Base):
    __tablename__ = 'remote_auth_token'

    id = Column(Integer, primary_key=True)
    auth_token = Column(String, unique=True)
    user_id = Column(Integer, ForeignKey('user.id'))
    verified = Column(Boolean, default=False)
    expiration = Column(DateTime)
    token_type = Column(Integer, default=0)

    def __init__(self):
        self.auth_token = (hexlify(os.urandom(4))).decode('utf-8')
        self.expiration = datetime.datetime.now() + datetime.timedelta(minutes=10)  # 10 min from now

    def __repr__(self):
        return '<Token %r>' % self.id


# Migrate database to current version, has to be updated after every database change. Currently migration from
# everywhere to current should work. Migration is done by checking if relevant columns are existing, and than adding
# rows with SQL commands
def migrate_Database(session):
    engine = session.bind
    if not engine.dialect.has_table(engine.connect(), "book_read_link"):
        ReadBook.__table__.create(bind=engine)
    if not engine.dialect.has_table(engine.connect(), "bookmark"):
        Bookmark.__table__.create(bind=engine)
    if not engine.dialect.has_table(engine.connect(), "kobo_reading_state"):
        KoboReadingState.__table__.create(bind=engine)
    if not engine.dialect.has_table(engine.connect(), "kobo_bookmark"):
        KoboBookmark.__table__.create(bind=engine)
    if not engine.dialect.has_table(engine.connect(), "kobo_statistics"):
        KoboStatistics.__table__.create(bind=engine)
    if not engine.dialect.has_table(engine.connect(), "archived_book"):
        ArchivedBook.__table__.create(bind=engine)
    if not engine.dialect.has_table(engine.connect(), "registration"):
        ReadBook.__table__.create(bind=engine)
        with engine.connect() as conn:
            conn.execute("insert into registration (domain, allow) values('%.%',1)")
        session.commit()
    try:
        session.query(exists().where(Registration.allow)).scalar()
        session.commit()
    except exc.OperationalError:  # Database is not compatible, some columns are missing
        with engine.connect() as conn:
            conn.execute("ALTER TABLE registration ADD column 'allow' INTEGER")
            conn.execute("update registration set 'allow' = 1")
        session.commit()
    try:
        session.query(exists().where(RemoteAuthToken.token_type)).scalar()
        session.commit()
    except exc.OperationalError:  # Database is not compatible, some columns are missing
        with engine.connect() as conn:
            conn.execute("ALTER TABLE remote_auth_token ADD column 'token_type' INTEGER DEFAULT 0")
            conn.execute("update remote_auth_token set 'token_type' = 0")
        session.commit()
    try:
        session.query(exists().where(ReadBook.read_status)).scalar()
    except exc.OperationalError:
        with engine.connect() as conn:
            conn.execute("ALTER TABLE book_read_link ADD column 'read_status' INTEGER DEFAULT 0")
            conn.execute("UPDATE book_read_link SET 'read_status' = 1 WHERE is_read")
            conn.execute("ALTER TABLE book_read_link ADD column 'last_modified' DATETIME")
            conn.execute("ALTER TABLE book_read_link ADD column 'last_time_started_reading' DATETIME")
            conn.execute("ALTER TABLE book_read_link ADD column 'times_started_reading' INTEGER DEFAULT 0")
        session.commit()
    test = session.query(ReadBook).filter(ReadBook.last_modified == None).all()
    for book in test:
        book.last_modified = datetime.datetime.utcnow()
    session.commit()
    try:
        session.query(exists().where(Shelf.uuid)).scalar()
    except exc.OperationalError:
        with engine.connect() as conn:
            conn.execute("ALTER TABLE shelf ADD column 'uuid' STRING")
            conn.execute("ALTER TABLE shelf ADD column 'created' DATETIME")
            conn.execute("ALTER TABLE shelf ADD column 'last_modified' DATETIME")
            conn.execute("ALTER TABLE book_shelf_link ADD column 'date_added' DATETIME")
        for shelf in session.query(Shelf).all():
            shelf.uuid = str(uuid.uuid4())
            shelf.created = datetime.datetime.now()
            shelf.last_modified = datetime.datetime.now()
        for book_shelf in session.query(BookShelf).all():
            book_shelf.date_added = datetime.datetime.now()
        session.commit()
    # Handle table exists, but no content
    cnt = session.query(Registration).count()
    if not cnt:
        with engine.connect() as conn:
            conn.execute("insert into registration (domain, allow) values('%.%',1)")
        session.commit()
    try:
        session.query(exists().where(BookShelf.order)).scalar()
    except exc.OperationalError:  # Database is not compatible, some columns are missing
        with engine.connect() as conn:
            conn.execute("ALTER TABLE book_shelf_link ADD column 'order' INTEGER DEFAULT 1")
        session.commit()
    try:
        create = False
        session.query(exists().where(User.sidebar_view)).scalar()
    except exc.OperationalError:  # Database is not compatible, some columns are missing
        with engine.connect() as conn:
            conn.execute("ALTER TABLE user ADD column `sidebar_view` Integer DEFAULT 1")
        session.commit()
        create = True
    try:
        if create:
            with engine.connect() as conn:
                conn.execute("SELECT language_books FROM user")
            session.commit()
    except exc.OperationalError:
        with engine.connect() as conn:
            conn.execute("UPDATE user SET 'sidebar_view' = (random_books* :side_random + language_books * :side_lang "
                     "+ series_books * :side_series + category_books * :side_category + hot_books * "
                     ":side_hot + :side_autor + :detail_random)",
                     {'side_random': constants.SIDEBAR_RANDOM, 'side_lang': constants.SIDEBAR_LANGUAGE,
                      'side_series': constants.SIDEBAR_SERIES, 'side_category': constants.SIDEBAR_CATEGORY,
                      'side_hot': constants.SIDEBAR_HOT, 'side_autor': constants.SIDEBAR_AUTHOR,
                      'detail_random': constants.DETAIL_RANDOM})
        session.commit()
    try:
        session.query(exists().where(User.denied_tags)).scalar()
    except exc.OperationalError:  # Database is not compatible, some columns are missing
        with engine.connect() as conn:
            conn.execute("ALTER TABLE user ADD column `denied_tags` String DEFAULT ''")
            conn.execute("ALTER TABLE user ADD column `allowed_tags` String DEFAULT ''")
            conn.execute("ALTER TABLE user ADD column `denied_column_value` String DEFAULT ''")
            conn.execute("ALTER TABLE user ADD column `allowed_column_value` String DEFAULT ''")
        session.commit()
    #try:
    #    session.query(exists().where(User.series_view)).scalar()
    #except exc.OperationalError:
    #    conn = engine.connect()
    #    conn.execute("ALTER TABLE user ADD column `series_view` VARCHAR(10) DEFAULT 'list'")
    try:
        session.query(exists().where(User.view_settings)).scalar()
    except exc.OperationalError:
<<<<<<< HEAD
        conn = engine.connect()
        conn.execute("ALTER TABLE user ADD column `view_settings` JSON default '{}'")
        session.commit()
=======
        with engine.connect() as conn:
            conn.execute("ALTER TABLE user ADD column `series_view` VARCHAR(10) DEFAULT 'list'")
>>>>>>> b9c0f2a3

    if session.query(User).filter(User.role.op('&')(constants.ROLE_ANONYMOUS) == constants.ROLE_ANONYMOUS).first() \
        is None:
        create_anonymous_user(session)
    try:
        # check if one table with autoincrement is existing (should be user table)
        with engine.connect() as conn:
            conn.execute("SELECT COUNT(*) FROM sqlite_sequence WHERE name='user'")
    except exc.OperationalError:
        # Create new table user_id and copy contents of table user into it
        with engine.connect() as conn:
            conn.execute("CREATE TABLE user_id (id INTEGER NOT NULL PRIMARY KEY AUTOINCREMENT,"
                     "nickname VARCHAR(64),"
                     "email VARCHAR(120),"
                     "role SMALLINT,"
                     "password VARCHAR,"
                     "kindle_mail VARCHAR(120),"
                     "locale VARCHAR(2),"
                     "sidebar_view INTEGER,"
                     "default_language VARCHAR(3),"
                     # "series_view VARCHAR(10),"
                     "view_settings VARCHAR,"                     
                     "UNIQUE (nickname),"
                     "UNIQUE (email))")
<<<<<<< HEAD
        conn.execute("INSERT INTO user_id(id, nickname, email, role, password, kindle_mail,locale,"
                     # "sidebar_view, default_language, series_view) "
                     "sidebar_view, default_language) "
=======
            conn.execute("INSERT INTO user_id(id, nickname, email, role, password, kindle_mail,locale,"
                     "sidebar_view, default_language, series_view) "
>>>>>>> b9c0f2a3
                     "SELECT id, nickname, email, role, password, kindle_mail, locale,"
                     "sidebar_view, default_language FROM user")
        # delete old user table and rename new user_id table to user:
            conn.execute("DROP TABLE user")
            conn.execute("ALTER TABLE user_id RENAME TO user")
        session.commit()

    # Remove login capability of user Guest
    try:
        with engine.connect() as conn:
            conn.execute("UPDATE user SET password='' where nickname = 'Guest' and password !=''")
        session.commit()
    except exc.OperationalError:
        print('Settings database is not writeable. Exiting...')
        sys.exit(1)


def clean_database(session):
    # Remove expired remote login tokens
    now = datetime.datetime.now()
    session.query(RemoteAuthToken).filter(now > RemoteAuthToken.expiration).\
        filter(RemoteAuthToken.token_type != 1).delete()
    session.commit()


# Save downloaded books per user in calibre-web's own database
def update_download(book_id, user_id):
    check = session.query(Downloads).filter(Downloads.user_id == user_id).filter(Downloads.book_id == book_id).first()

    if not check:
        new_download = Downloads(user_id=user_id, book_id=book_id)
        session.add(new_download)
        session.commit()


# Delete non exisiting downloaded books in calibre-web's own database
def delete_download(book_id):
    session.query(Downloads).filter(book_id == Downloads.book_id).delete()
    session.commit()

# Generate user Guest (translated text), as anonymous user, no rights
def create_anonymous_user(session):
    user = User()
    user.nickname = "Guest"
    user.email = 'no@email'
    user.role = constants.ROLE_ANONYMOUS
    user.password = ''

    session.add(user)
    try:
        session.commit()
    except Exception:
        session.rollback()


# Generate User admin with admin123 password, and access to everything
def create_admin_user(session):
    user = User()
    user.nickname = "admin"
    user.role = constants.ADMIN_USER_ROLES
    user.sidebar_view = constants.ADMIN_USER_SIDEBAR

    user.password = generate_password_hash(constants.DEFAULT_PASSWORD)

    session.add(user)
    try:
        session.commit()
    except Exception:
        session.rollback()


def init_db(app_db_path):
    # Open session for database connection
    global session
    global app_DB_path

    app_DB_path = app_db_path
    engine = create_engine(u'sqlite:///{0}'.format(app_db_path), echo=False)
    # engine.execute("attach database '{0}' as app_settings;".format(app_db_path))


    Session = sessionmaker()
    Session.configure(bind=engine)
    session = Session()

    if os.path.exists(app_db_path):
        Base.metadata.create_all(engine)
        migrate_Database(session)
        clean_database(session)
    else:
        Base.metadata.create_all(engine)
        create_admin_user(session)
        create_anonymous_user(session)


def dispose():
    global session

    old_session = session
    session = None
    if old_session:
        try:
            old_session.close()
        except Exception:
            pass
        if old_session.bind:
            try:
                old_session.bind.dispose()
            except Exception:
                pass<|MERGE_RESOLUTION|>--- conflicted
+++ resolved
@@ -570,22 +570,11 @@
             conn.execute("ALTER TABLE user ADD column `denied_column_value` String DEFAULT ''")
             conn.execute("ALTER TABLE user ADD column `allowed_column_value` String DEFAULT ''")
         session.commit()
-    #try:
-    #    session.query(exists().where(User.series_view)).scalar()
-    #except exc.OperationalError:
-    #    conn = engine.connect()
-    #    conn.execute("ALTER TABLE user ADD column `series_view` VARCHAR(10) DEFAULT 'list'")
     try:
         session.query(exists().where(User.view_settings)).scalar()
     except exc.OperationalError:
-<<<<<<< HEAD
-        conn = engine.connect()
-        conn.execute("ALTER TABLE user ADD column `view_settings` JSON default '{}'")
-        session.commit()
-=======
         with engine.connect() as conn:
             conn.execute("ALTER TABLE user ADD column `series_view` VARCHAR(10) DEFAULT 'list'")
->>>>>>> b9c0f2a3
 
     if session.query(User).filter(User.role.op('&')(constants.ROLE_ANONYMOUS) == constants.ROLE_ANONYMOUS).first() \
         is None:
@@ -610,17 +599,11 @@
                      "view_settings VARCHAR,"                     
                      "UNIQUE (nickname),"
                      "UNIQUE (email))")
-<<<<<<< HEAD
-        conn.execute("INSERT INTO user_id(id, nickname, email, role, password, kindle_mail,locale,"
-                     # "sidebar_view, default_language, series_view) "
-                     "sidebar_view, default_language) "
-=======
             conn.execute("INSERT INTO user_id(id, nickname, email, role, password, kindle_mail,locale,"
                      "sidebar_view, default_language, series_view) "
->>>>>>> b9c0f2a3
                      "SELECT id, nickname, email, role, password, kindle_mail, locale,"
                      "sidebar_view, default_language FROM user")
-        # delete old user table and rename new user_id table to user:
+            # delete old user table and rename new user_id table to user:
             conn.execute("DROP TABLE user")
             conn.execute("ALTER TABLE user_id RENAME TO user")
         session.commit()
@@ -696,8 +679,6 @@
 
     app_DB_path = app_db_path
     engine = create_engine(u'sqlite:///{0}'.format(app_db_path), echo=False)
-    # engine.execute("attach database '{0}' as app_settings;".format(app_db_path))
-
 
     Session = sessionmaker()
     Session.configure(bind=engine)
