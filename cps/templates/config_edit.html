{% extends "layout.html" %}
{% block body %}
<div class="discover">
  <h2>{{title}}</h2>
  <form role="form" method="POST" autocomplete="off">
<div class="panel-group col-md-10 col-lg-6">
  <div class="panel panel-default">
    <div class="panel-heading">
      <h4 class="panel-title">
        <a class="accordion-toggle" data-toggle="collapse" href="#collapseOne">
          <span class="glyphicon glyphicon-minus"></span>
          {{_('Library Configuration')}}
        </a>
      </h4>
    </div>
    <div id="collapseOne" class="panel-collapse collapse in">
      <div class="panel-body">
       <div class="form-group required input-group">
        <label for="config_calibre_dir" class="sr-only">{{_('Location of Calibre Database')}}</label>
        <input type="text" class="form-control" id="config_calibre_dir" name="config_calibre_dir" value="{% if config.config_calibre_dir != None %}{{ config.config_calibre_dir }}{% endif %}" autocomplete="off">
        <span class="input-group-btn">
          <button type="button" id="library_path" class="btn btn-default"><span class="glyphicon glyphicon-folder-open"></span></button>
        </span>
      </div>
    {% if feature_support['gdrive']  %}
    <div class="form-group required">
      <input type="checkbox" id="config_use_google_drive" name="config_use_google_drive" data-control="gdrive_settings" {% if config.config_use_google_drive %}checked{% endif %} >
      <label for="config_use_google_drive">{{_('Use Google Drive?')}}</label>
    </div>
    <div data-related="gdrive_settings">
      {% if gdriveError %}
        <div class="form-group">
          <label>
            {{_('Google Drive config problem')}}: {{ gdriveError }}
          </label>
        </div>
      {% else %}
        {% if show_authenticate_google_drive and g.user.is_authenticated and config.config_use_google_drive %}
          <div class="form-group required">
            <a href="{{ url_for('gdrive.authenticate_google_drive') }}" class="btn btn-primary">{{_('Authenticate Google Drive')}}</a>
          </div>
        {% else %}
            {% if show_authenticate_google_drive and g.user.is_authenticated and not config.config_use_google_drive %}
            <div >{{_('Please hit submit to continue with setup')}}</div>
            {% endif %}
          {% if not g.user.is_authenticated %}
          <div >{{_('Please finish Google Drive setup after login')}}</div>
            {% endif %}
          {% if g.user.is_authenticated %}
            {% if not show_authenticate_google_drive %}
          <div class="form-group required">
            <label for="config_google_drive_folder">{{_('Google Drive Calibre folder')}}</label>
              <select name="config_google_drive_folder" id="config_google_drive_folder" class="form-control">
                {%  for gdrivefolder in gdrivefolders %}
                <option value="{{ gdrivefolder.title }}" {% if gdrivefolder.title == config.config_google_drive_folder %}selected{% endif %}>{{ gdrivefolder.title }}</option>
                {% endfor %}
              </select>
          </div>
          {% if config.config_google_drive_watch_changes_response %}
            <label for="config_google_drive_watch_changes_response">{{_('Metadata Watch Channel ID')}}</label>
            <div class="form-group input-group required">
              <input type="text" class="form-control" name="config_google_drive_watch_changes_response" id="config_google_drive_watch_changes_response" value="{{ config.config_google_drive_watch_changes_response['id'] }} expires on {{ config.config_google_drive_watch_changes_response['expiration'] |  strftime }}" autocomplete="off" disabled="">
              <span class="input-group-btn"><a href="{{ url_for('gdrive.revoke_watch_gdrive') }}" class="btn btn-primary">{{_('Revoke')}}</a></span>
            </div>
          {% else %}
            <a href="{{ url_for('gdrive.watch_gdrive') }}" class="btn btn-primary">Enable watch of metadata.db</a>
          {% endif %}
          {% endif %}
          {% endif %}
        {% endif %}
      {% endif %}
    </div>
    {% endif %}
      </div>
    </div>
  </div>
    {% if show_back_button %}
  <div class="panel panel-default">
    <div class="panel-heading">
      <h4 class="panel-title">
        <a class="accordion-toggle" data-toggle="collapse" href="#collapsetwo">
          <span class="glyphicon glyphicon-plus"></span>
          {{_('Server Configuration')}}
        </a>
      </h4>
    </div>
    <div id="collapsetwo" class="panel-collapse collapse">
      <div class="panel-body">
        <div class="form-group">
          <label for="config_port">{{_('Server Port')}}</label>
          <input type="number" min="1" max="65535" class="form-control" name="config_port" id="config_port" value="{% if config.config_port != None %}{{ config.config_port }}{% endif %}" autocomplete="off" required>
        </div>
        <label for="config_certfile">{{_('SSL certfile location (leave it empty for non-SSL Servers)')}}</label>
         <div class="form-group input-group">
          <input type="text" class="form-control" id="config_certfile" name="config_certfile" value="{% if config.config_certfile != None %}{{ config.config_certfile }}{% endif %}" autocomplete="off">
          <span class="input-group-btn">
            <button type="button" id="certfile_path" class="btn btn-default"><span class="glyphicon glyphicon-folder-open"></span></button>
          </span>
        </div>
          <label for="config_calibre_dir" >{{_('SSL Keyfile location (leave it empty for non-SSL Servers)')}}</label>
         <div class="form-group input-group">
          <input type="text" class="form-control" id="config_keyfile" name="config_keyfile" value="{% if config.config_keyfile != None %}{{ config.config_keyfile }}{% endif %}" autocomplete="off">
          <span class="input-group-btn">
            <button type="button" id="keyfile_path" class="btn btn-default"><span class="glyphicon glyphicon-folder-open"></span></button>
          </span>
        </div>
        <div class="form-group">
          <label for="config_updatechannel">{{_('Update Channel')}}</label>
            <select name="config_updatechannel" id="config_updatechannel" class="form-control">
              <option value="0" {% if config.config_updatechannel == 0 %}selected{% endif %}>{{_('Stable')}}</option>
              <option value="2" {% if config.config_updatechannel == 2 %}selected{% endif %}>{{_('Nightly')}}</option>
            </select>
        </div>
      </div>
    </div>
  </div>
  <div class="panel panel-default">
    <div class="panel-heading">
      <h4 class="panel-title">
        <a class="accordion-toggle" data-toggle="collapse" href="#collapsethree">
          <span class="glyphicon glyphicon-plus"></span>
          {{_('Logfile Configuration')}}
        </a>
      </h4>
    </div>
    <div id="collapsethree" class="panel-collapse collapse">
      <div class="panel-body">
        <div class="form-group">
        <label for="config_log_level">{{_('Log Level')}}</label>
            <select name="config_log_level" id="config_log_level" class="form-control">
                    <option value="10" {% if config.config_log_level == 10 %}selected{% endif %}>DEBUG</option>
                    <option value="20" {% if config.config_log_level == 20 or config.config_log_level == None %}selected{% endif %}>INFO</option>
                    <option value="30" {% if config.config_log_level == 30 %}selected{% endif %}>WARNING</option>
                    <option value="40" {% if config.config_log_level == 40 %}selected{% endif %}>ERROR</option>
            </select>
        </div>
        <div class="form-group">
          <label for="config_logfile">{{_('Location and name of logfile (calibre-web.log for no entry)')}}</label>
           <input type="text" class="form-control" name="config_logfile" id="config_logfile" value="{% if config.config_logfile != None %}{{ config.config_logfile }}{% endif %}" autocomplete="off">
        </div>
      <div class="form-group">
          <input type="checkbox" id="config_access_log" name="config_access_log" {% if config.config_access_log %}checked{% endif %}>
          <label for="config_access_log">{{_('Enable Access Log')}}</label>
        </div>
        <div class="form-group">
          <label for="config_access_logfile">{{_('Location and name of access logfile (access.log for no entry)')}}</label>
          <input type="text" class="form-control" name="config_access_logfile" id="config_access_logfile" value="{% if config.config_access_logfile != None %}{{ config.config_access_logfile }}{% endif %}" autocomplete="off">
        </div>
      </div>
    </div>
  </div>
  <div class="panel panel-default">
    <div class="panel-heading">
      <h4 class="panel-title">
        <a class="accordion-toggle" data-toggle="collapse" href="#collapsefive">
          <span class="glyphicon glyphicon-plus"></span>
          {{_('Feature Configuration')}}
        </a>
      </h4>
    </div>
    <div id="collapsefive" class="panel-collapse collapse">
      <div class="panel-body">
    <div class="form-group">
        <input type="checkbox" id="config_uploading" data-control="upload_settings" name="config_uploading" {% if config.config_uploading %}checked{% endif %}>
        <label for="config_uploading">{{_('Enable Uploads')}}</label>
    </div>
    <div data-related="upload_settings">
      <div class="form-group">
        <label for="config_upload_formats">{{_('Allowed Upload Fileformats')}}</label>
        <input type="text" class="form-control" name="config_upload_formats" id="config_upload_formats" value="{% if config.config_upload_formats != None %}{{ config.config_upload_formats }}{% endif %}" autocomplete="off">
      </div>
    </div>
    <div class="form-group">
        <input type="checkbox" id="config_anonbrowse" name="config_anonbrowse" {% if config.config_anonbrowse %}checked{% endif %}>
        <label for="config_anonbrowse">{{_('Enable Anonymous Browsing')}}</label>
    </div>
    <div class="form-group">
        <input type="checkbox" id="config_public_reg" data-control="register_settings" name="config_public_reg" {% if config.config_public_reg %}checked{% endif %}>
        <label for="config_public_reg">{{_('Enable Public Registration')}}</label>
    </div>
    <div data-related="register_settings">
      <div class="form-group">
        <input type="checkbox" id="config_register_email" name="config_register_email" {% if config.config_register_email %}checked{% endif %}>
        <label for="config_register_email">{{_('Use E-Mail as Username')}}</label>
      </div>
    </div>
    <div class="form-group">
      <input type="checkbox" id="config_remote_login" name="config_remote_login" {% if config.config_remote_login %}checked{% endif %}>
      <label for="config_remote_login">{{_('Enable Magic Link Remote Login')}}</label>
    </div>
    {% if feature_support['kobo'] %}
    <div class="form-group">
      <input type="checkbox" id="config_kobo_sync" name="config_kobo_sync" data-control="kobo-settings" {% if config.config_kobo_sync %}checked{% endif %}>
      <label for="config_kobo_sync">{{_('Enable Kobo sync')}}</label>
    </div>
    <div data-related="kobo-settings">
      <div class="form-group" style="text-indent:10px;">
        <input type="checkbox" id="config_kobo_proxy" name="config_kobo_proxy"  {% if config.config_kobo_proxy %}checked{% endif %}>
        <label for="config_kobo_proxy">{{_('Proxy unknown requests to Kobo Store')}}</label>
      </div>
    </div>
    {% endif %}
    {% if feature_support['goodreads'] %}
    <div class="form-group">
      <input type="checkbox" id="config_use_goodreads" name="config_use_goodreads" data-control="goodreads-settings" {% if config.config_use_goodreads %}checked{% endif %}>
      <label for="config_use_goodreads">{{_('Use Goodreads')}}</label>
      <a href="https://www.goodreads.com/api/keys" target="_blank" style="margin-left: 5px">{{_('Create an API Key')}}</a>
    </div>
    <div data-related="goodreads-settings">
      <div class="form-group">
        <label for="config_goodreads_api_key">{{_('Goodreads API Key')}}</label>
        <input type="text" class="form-control" id="config_goodreads_api_key" name="config_goodreads_api_key" value="{% if config.config_goodreads_api_key != None %}{{ config.config_goodreads_api_key }}{% endif %}" autocomplete="off">
      </div>
      <div class="form-group">
        <label for="config_goodreads_api_secret">{{_('Goodreads API Secret')}}</label>
        <input type="text" class="form-control" id="config_goodreads_api_secret" name="config_goodreads_api_secret" value="{% if config.config_goodreads_api_secret != None %}{{ config.config_goodreads_api_secret }}{% endif %}" autocomplete="off">
      </div>
    </div>
    {% endif %}
    <div class="form-group">
      <input type="checkbox" id="config_allow_reverse_proxy_header_login" name="config_allow_reverse_proxy_header_login" data-control="reverse-proxy-login-settings" {% if config.config_allow_reverse_proxy_header_login %}checked{% endif %}>
      <label for="config_allow_reverse_proxy_header_login">{{_('Allow Reverse Proxy Authentication')}}</label>
    </div>
    <div data-related="reverse-proxy-login-settings">
      <div class="form-group">
        <label for="config_reverse_proxy_login_header_name">{{_('Reverse Proxy Header Name')}}</label>
        <input type="text" class="form-control" id="config_reverse_proxy_login_header_name" name="config_reverse_proxy_login_header_name" value="{% if config.config_reverse_proxy_login_header_name != None %}{{ config.config_reverse_proxy_login_header_name }}{% endif %}" autocomplete="off">
      </div>
    </div>
    {% if not config.config_is_initial %}
    {% if feature_support['ldap'] or feature_support['oauth'] %}
      <div class="form-group">
        <label for="config_login_type">{{_('Login type')}}</label>
        <select name="config_login_type" id="config_login_type" class="form-control" data-control="login-settings">
           <option value="0" {% if config.config_login_type == 0 %}selected{% endif %}>{{_('Use Standard Authentication')}}</option>
           {% if feature_support['ldap'] %}
           <option value="1" {% if config.config_login_type == 1 %}selected{% endif %}>{{_('Use LDAP Authentication')}}</option>
           {% endif %}
           {% if feature_support['oauth'] %}
           <option value="2" {% if config.config_login_type == 2 %}selected{% endif %}>{{_('Use OAuth')}}</option>
           {% endif %}
        </select>
      </div>
    {% if feature_support['ldap'] %}
      <div data-related="login-settings-1">
        <div class="form-group">
          <label for="config_ldap_provider_url">{{_('LDAP Server Host Name or IP Address')}}</label>
          <input type="text" class="form-control" id="config_ldap_provider_url" name="config_ldap_provider_url" value="{% if config.config_ldap_provider_url != None %}{{ config.config_ldap_provider_url }}{% endif %}" autocomplete="off">
        </div>
        <div class="form-group">
          <label for="config_ldap_port">{{_('LDAP Server Port')}}</label>
          <input type="number" min="1" max="65535" class="form-control" id="config_ldap_port" name="config_ldap_port" value="{% if config.config_ldap_port != None %}{{ config.config_ldap_port }}{% endif %}" autocomplete="off" required>
        </div>
        <div class="form-group">
          <label for="config_ldap_encryption">{{_('LDAP Encryption')}}</label>
            <select name="config_ldap_encryption" id="config_ldap_encryption" class="form-control" data-controlall="ldap-cert-settings">
                <option value="0" {% if config.config_ldap_encryption == 0 %}selected{% endif %}>{{ _('None') }}</option>
                <option value="1" {% if config.config_ldap_encryption == 1 %}selected{% endif %}>{{ _('TLS') }}</option>
                <option value="2" {% if config.config_ldap_encryption == 2 %}selected{% endif %}>{{ _('SSL') }}</option>
            </select>
        </div>
        <div data-related="ldap-cert-settings">
          <div class="form-group">
            <label for="config_ldap_cert_path">{{_('LDAP Certificate Path')}}</label>
            <input type="text" class="form-control" id="config_ldap_cert_path" name="config_ldap_cert_path" value="{% if config.config_ldap_cert_path != None %}{{ config.config_ldap_cert_path }}{% endif %}" autocomplete="off">
          </div>
        </div>
        <div class="form-group">
          <label for="config_ldap_authentication">{{_('LDAP Authentication')}}</label>
            <select name="config_ldap_authentication" id="config_ldap_authentication" class="form-control" data-control="ldap-auth-password" data-controlall="ldap-auth-settings">
                <option value="0" {% if config.config_ldap_authentication == 0 %}selected{% endif %}>{{ _('Anonymous') }}</option>
                <option value="1" {% if config.config_ldap_authentication == 1 %}selected{% endif %}>{{ _('Unauthenticated') }}</option>
                <option value="2" {% if config.config_ldap_authentication == 2 %}selected{% endif %}>{{ _('Simple') }}</option>
            </select>
        </div>
        <div data-related="ldap-auth-settings">
          <div class="form-group">
            <label for="config_ldap_serv_username">{{_('LDAP Administrator Username')}}</label>
            <input type="text" class="form-control" id="config_ldap_serv_username" name="config_ldap_serv_username" value="{% if config.config_ldap_serv_username != None %}{{ config.config_ldap_serv_username }}{% endif %}" autocomplete="off">
          </div>
        </div>
        <div data-related="ldap-auth-password-2">
          <div class="form-group">
            <label for="config_ldap_serv_password">{{_('LDAP Administrator Password')}}</label>
            <input type="password" class="form-control" id="config_ldap_serv_password" name="config_ldap_serv_password" value="" autocomplete="off">
          </div>
        </div>
        <div class="form-group">
          <label for="config_ldap_dn">{{_('LDAP Distinguished Name (DN)')}}</label>
          <input type="text" class="form-control" id="config_ldap_dn" name="config_ldap_dn" value="{% if config.config_ldap_dn != None %}{{ config.config_ldap_dn }}{% endif %}" autocomplete="off">
        </div>
        <div class="form-group">
          <label for="config_ldap_user_object">{{_('LDAP User Object Filter')}}</label>
          <input type="text" class="form-control" id="config_ldap_user_object" name="config_ldap_user_object" value="{% if config.config_ldap_user_object != None %}{{ config.config_ldap_user_object }}{% endif %}" autocomplete="off">
        </div>
        <div class="form-group">
          <input type="checkbox" id="config_ldap_openldap" name="config_ldap_openldap" {% if config.config_ldap_openldap %}checked{% endif %}>
          <label for="config_ldap_openldap">{{_('LDAP Server is OpenLDAP?')}}</label>
        </div>
          <h4 class="text-center">{{_('Following Settings are Needed For User Import')}}</h4>
          <div class="form-group">
            <label for="config_ldap_group_object_filter">{{_('LDAP Group Object Filter')}}</label>
            <input type="text" class="form-control" id="config_ldap_group_object_filter" name="config_ldap_group_object_filter" value="{% if config.config_ldap_group_object_filter != None %}{{ config.config_ldap_group_object_filter }}{% endif %}" autocomplete="off">
          </div>
          <div class="form-group">
            <label for="config_ldap_group_name">{{_('LDAP Group Name')}}</label>
            <input type="text" class="form-control" id="config_ldap_group_name" name="config_ldap_group_name" value="{% if config.config_ldap_group_name != None %}{{ config.config_ldap_group_name }}{% endif %}" autocomplete="off">
          </div>
          <div class="form-group">
            <label for="config_ldap_group_members_field">{{_('LDAP Group Members Field')}}</label>
            <input type="text" class="form-control" id="config_ldap_group_members_field" name="config_ldap_group_members_field" value="{% if config.config_ldap_group_members_field != None %}{{ config.config_ldap_group_members_field }}{% endif %}" autocomplete="off">
          </div>
      </div>
      {% endif %}
      {% if feature_support['oauth'] %}
        <div data-related="login-settings-2">
          {% for prov in provider %}
          <div class="form-group">
            <a href="{{prov['obtain_link']}}" target="_blank">{{_('Obtain %(provider)s OAuth Credential', provider=prov['provider_name'])}}</a>
          </div>
          <div class="form-group">
            <label for="config_{{ prov['id'] }}_oauth_client_id">{{_('%(provider)s OAuth Client Id', provider=prov['provider_name'])}}</label>
            <input type="text" class="form-control" id="config_{{ prov['id'] }}_oauth_client_id" name="config_{{ prov['id'] }}_oauth_client_id" value="{% if prov['oauth_client_id']%}{{ prov['oauth_client_id'] }}{% endif %}" autocomplete="off">
          </div>
          <div class="form-group">
            <label for="config_{{ prov['id'] }}_oauth_client_secret">{{_('%(provider)s OAuth Client Secret', provider=prov['provider_name'])}}</label>
            <input type="text" class="form-control" id="config_{{ prov['id'] }}_oauth_client_secret" name="config_{{ prov['id'] }}_oauth_client_secret" value="{% if prov['oauth_client_secret']%}{{ prov['oauth_client_secret'] }}{% endif %}" autocomplete="off">
          </div>
        {% endfor %}
        </div>
      {% endif %}
      {% endif %}
    {% endif %}
      </div>
    </div>
  </div>
  <div class="panel panel-default">
    <div class="panel-heading">
      <h4 class="panel-title">
        <a class="accordion-toggle" data-toggle="collapse" href="#collapseeight">
          <span class="glyphicon glyphicon-plus"></span>
           {{_('External binaries')}}
        </a>
      </h4>
    </div>
    <div id="collapseeight" class="panel-collapse collapse">
      <div class="panel-body">
          <div class="form-group">
              <label for="config_calibre">{{_('Calibre E-Book Converter Settings')}}</label>
              <input type="text" class="form-control" id="config_calibre" name="config_calibre" value="{% if config.config_calibre != None %}{{ config.config_calibre }}{% endif %}" autocomplete="off">
          </div>
            <label for="config_converterpath">{{_('Path to Calibre E-Book Converter')}}</label>
           <div class="form-group input-group">
            <input type="text" class="form-control" id="config_converterpath" name="config_converterpath" value="{% if config.config_converterpath != None %}{{ config.config_converterpath }}{% endif %}" autocomplete="off">
            <span class="input-group-btn">
              <button type="button" id="converter_path" class="btn btn-default"><span class="glyphicon glyphicon-folder-open"></span></button>
            </span>
          </div>
<<<<<<< HEAD
        <label for="config_kepubifypath">{{_('Path to Kepubify E-Book Converter')}}</label>
           <div class="form-group input-group">
            <input type="text" class="form-control" id="config_kepubifypath" name="config_kepubifypath" value="{% if config.config_kepubifypath != None %}{{ config.config_kepubifypath }}{% endif %}" autocomplete="off">
            <span class="input-group-btn">
              <button type="button" id="kepubify_path" class="btn btn-default"><span class="glyphicon glyphicon-folder-open"></span></button>
            </span>
          </div>
        {% if feature_support['rar'] %}
            <label for="config_rarfile_location">{{_('Location of Unrar binary')}}</label>
           <div class="form-group input-group">
            <input type="text" class="form-control" id="config_rarfile_location" name="config_rarfile_location" value="{% if config.config_rarfile_location != None %}{{ config.config_rarfile_location }}{% endif %}" autocomplete="off">
            <span class="input-group-btn">
              <button type="button" id="unrar_path" class="btn btn-default"><span class="glyphicon glyphicon-folder-open"></span></button>
            </span>
          </div>
        {% endif %}
=======
          {% if rarfile_support %}
            <div class="form-group">
                <label for="config_rarfile_location">{{_('Location of Unrar binary')}}</label>
                <input type="text" class="form-control" name="config_rarfile_location" id="config_rarfile_location" value="{% if config.config_rarfile_location != None %}{{ config.config_rarfile_location }}{% endif %}" autocomplete="off">
            </div>
          {% endif %}
            <div class="form-group">
                <input type="checkbox" id="config_automatic_kepub" name="config_automatic_kepub" {% if config.config_automatic_kepub %}checked{% endif %}>
                <label for="config_uploading">{{_('Enable automatic kobo epub conversion')}}</label>
            </div>
            <div class="form-group">
                <label for="config_kepubify_path">{{_('Path to kepubify')}}</label>
                <input type="text" class="form-control" id="config_kepubify_path" name="config_kepubify_path" value="{% if config.config_kepubify_path != None %}{{ config.config_kepubify_path }}{% endif %}" autocomplete="off">
            </div>
            <div class="form-group">
                <label for="config_kepub_cache_dir">{{_('Path to kepubify')}}</label>
                <input type="text" class="form-control" id="config_kepub_cache_dir" name="config_kepub_cache_dir" value="{% if config.config_kepub_cache_dir != None %}{{ config.config_kepub_cache_dir }}{% endif %}" autocomplete="off">
            </div>
>>>>>>> 38a255e0
      </div>
    </div>
  </div>
  {% endif %}
</div>


    <div class="col-sm-12">
    {% if not show_login_button %}
    <button type="submit" name="submit" class="btn btn-default">{{_('Save')}}</button>
    {% endif %}
    {% if show_back_button %}
      <a href="{{ url_for('admin.admin') }}" class="btn btn-default">{{_('Cancel')}}</a>
    {% endif %}
    {% if show_login_button %}
      <a href="{{ url_for('web.login') }}" name="login" class="btn btn-default">{{_('Login')}}</a>
    {% endif %}
    </div>
  </form>
</div>
{% endblock %}
{% block js %}
<script type="text/javascript">
    $(document).on('change', '#config_use_google_drive', function() {
        $('#config_google_drive_folder').prop('required', $(this).prop('checked'));
    });
    $('.collapse').on('shown.bs.collapse', function(){
        $(this).parent().find(".glyphicon-plus").removeClass("glyphicon-plus").addClass("glyphicon-minus");
    }).on('hidden.bs.collapse', function(){
    $(this).parent().find(".glyphicon-minus").removeClass("glyphicon-minus").addClass("glyphicon-plus");
    });
</script>
{% endblock %}<|MERGE_RESOLUTION|>--- conflicted
+++ resolved
@@ -356,7 +356,6 @@
               <button type="button" id="converter_path" class="btn btn-default"><span class="glyphicon glyphicon-folder-open"></span></button>
             </span>
           </div>
-<<<<<<< HEAD
         <label for="config_kepubifypath">{{_('Path to Kepubify E-Book Converter')}}</label>
            <div class="form-group input-group">
             <input type="text" class="form-control" id="config_kepubifypath" name="config_kepubifypath" value="{% if config.config_kepubifypath != None %}{{ config.config_kepubifypath }}{% endif %}" autocomplete="off">
@@ -364,22 +363,6 @@
               <button type="button" id="kepubify_path" class="btn btn-default"><span class="glyphicon glyphicon-folder-open"></span></button>
             </span>
           </div>
-        {% if feature_support['rar'] %}
-            <label for="config_rarfile_location">{{_('Location of Unrar binary')}}</label>
-           <div class="form-group input-group">
-            <input type="text" class="form-control" id="config_rarfile_location" name="config_rarfile_location" value="{% if config.config_rarfile_location != None %}{{ config.config_rarfile_location }}{% endif %}" autocomplete="off">
-            <span class="input-group-btn">
-              <button type="button" id="unrar_path" class="btn btn-default"><span class="glyphicon glyphicon-folder-open"></span></button>
-            </span>
-          </div>
-        {% endif %}
-=======
-          {% if rarfile_support %}
-            <div class="form-group">
-                <label for="config_rarfile_location">{{_('Location of Unrar binary')}}</label>
-                <input type="text" class="form-control" name="config_rarfile_location" id="config_rarfile_location" value="{% if config.config_rarfile_location != None %}{{ config.config_rarfile_location }}{% endif %}" autocomplete="off">
-            </div>
-          {% endif %}
             <div class="form-group">
                 <input type="checkbox" id="config_automatic_kepub" name="config_automatic_kepub" {% if config.config_automatic_kepub %}checked{% endif %}>
                 <label for="config_uploading">{{_('Enable automatic kobo epub conversion')}}</label>
@@ -391,8 +374,16 @@
             <div class="form-group">
                 <label for="config_kepub_cache_dir">{{_('Path to kepubify')}}</label>
                 <input type="text" class="form-control" id="config_kepub_cache_dir" name="config_kepub_cache_dir" value="{% if config.config_kepub_cache_dir != None %}{{ config.config_kepub_cache_dir }}{% endif %}" autocomplete="off">
-            </div>
->>>>>>> 38a255e0
+            </div>          
+        {% if feature_support['rar'] %}
+            <label for="config_rarfile_location">{{_('Location of Unrar binary')}}</label>
+           <div class="form-group input-group">
+            <input type="text" class="form-control" id="config_rarfile_location" name="config_rarfile_location" value="{% if config.config_rarfile_location != None %}{{ config.config_rarfile_location }}{% endif %}" autocomplete="off">
+            <span class="input-group-btn">
+              <button type="button" id="unrar_path" class="btn btn-default"><span class="glyphicon glyphicon-folder-open"></span></button>
+            </span>
+          </div>
+        {% endif %}
       </div>
     </div>
   </div>
