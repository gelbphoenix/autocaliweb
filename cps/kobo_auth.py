#!/usr/bin/env python
# -*- coding: utf-8 -*-

#  This file is part of the Calibre-Web (https://github.com/janeczku/calibre-web)
#    Copyright (C) 2018-2019 shavitmichael, OzzieIsaacs
#
#  This program is free software: you can redistribute it and/or modify
#  it under the terms of the GNU General Public License as published by
#  the Free Software Foundation, either version 3 of the License, or
#  (at your option) any later version.
#
#  This program is distributed in the hope that it will be useful,
#  but WITHOUT ANY WARRANTY; without even the implied warranty of
#  MERCHANTABILITY or FITNESS FOR A PARTICULAR PURPOSE.  See the
#  GNU General Public License for more details.
#
#  You should have received a copy of the GNU General Public License
#  along with this program. If not, see <http://www.gnu.org/licenses/>.


"""This module is used to control authentication/authorization of Kobo sync requests.
This module also includes research notes into the auth protocol used by Kobo devices.

Log-in:
When first booting a Kobo device the user must sign into a Kobo (or affiliate) account.
Upon successful sign-in, the user is redirected to
    https://auth.kobobooks.com/CrossDomainSignIn?id=<some id>
which serves the following response:
    <script type='text/javascript'>
        location.href='kobo://UserAuthenticated?userId=<redacted>&userKey<redacted>&email=<redacted>&returnUrl=https%3a%2f%2fwww.kobo.com';
    </script>
And triggers the insertion of a userKey into the device's User table.

Together, the device's DeviceId and UserKey act as an *irrevocable* authentication
token to most (if not all) Kobo APIs. In fact, in most cases only the UserKey is
required to authorize the API call.

Changing Kobo password *does not* invalidate user keys! This is apparently a known
issue for a few years now https://www.mobileread.com/forums/showpost.php?p=3476851&postcount=13
(although this poster hypothesised that Kobo could blacklist a DeviceId, many endpoints
will still grant access given the userkey.)

Official Kobo Store Api authorization:
* For most of the endpoints we care about (sync, metadata, tags, etc), the userKey is
passed in the x-kobo-userkey header, and is sufficient to authorize the API call.
* Some endpoints (e.g: AnnotationService) instead make use of Bearer tokens pass through
an authorization header. To get a BearerToken, the device makes a POST request to the
v1/auth/device endpoint with the secret UserKey and the device's DeviceId.
* The book download endpoint passes an auth token as a URL param instead of a header.

Our implementation:
We pretty much ignore all of the above. To authenticate the user, we generate a random
and unique token that they append to the CalibreWeb Url when setting up the api_store
setting on the device.
Thus, every request from the device to the api_store will hit CalibreWeb with the
auth_token in the url (e.g: https://mylibrary.com/<auth_token>/v1/library/sync).
In addition, once authenticated we also set the login cookie on the response that will
be sent back for the duration of the session to authorize subsequent API calls (in
particular calls to non-Kobo specific endpoints such as the CalibreWeb book download).
"""

from binascii import hexlify
from datetime import datetime
from os import urandom

from flask import g, Blueprint, url_for, abort, request
from flask_login import current_user, login_user, login_required
from flask_babel import gettext as _

<<<<<<< HEAD
from . import logger, ub, lm
from .render_template import render_title_template
=======
from . import logger, config, calibre_db, db, helper, ub, lm
from .web import render_title_template
>>>>>>> bdf60523

try:
    from functools import wraps
except ImportError:
    pass  # We're not using Python 3


log = logger.create()


def register_url_value_preprocessor(kobo):
    @kobo.url_value_preprocessor
    def pop_auth_token(__, values):
        g.auth_token = values.pop("auth_token")


def disable_failed_auth_redirect_for_blueprint(bp):
    lm.blueprint_login_views[bp.name] = None


def get_auth_token():
    if "auth_token" in g:
        return g.get("auth_token")
    else:
        return None


def requires_kobo_auth(f):
    @wraps(f)
    def inner(*args, **kwargs):
        auth_token = get_auth_token()
        if auth_token is not None:
            user = (
                ub.session.query(ub.User)
                .join(ub.RemoteAuthToken)
                .filter(ub.RemoteAuthToken.auth_token == auth_token).filter(ub.RemoteAuthToken.token_type==1)
                .first()
            )
            if user is not None:
                login_user(user)
                return f(*args, **kwargs)
            log.debug("Received Kobo request without a recognizable auth token.")
            return abort(401)
    return inner


kobo_auth = Blueprint("kobo_auth", __name__, url_prefix="/kobo_auth")


@kobo_auth.route("/generate_auth_token/<int:user_id>")
@login_required
def generate_auth_token(user_id):
    host_list = request.host.rsplit(':')
    if len(host_list) == 1:
        host = ':'.join(host_list)
    else:
        host = ':'.join(host_list[0:-1])
    if host.startswith('127.') or host.lower() == 'localhost' or host.startswith('[::ffff:7f'):
        warning = _('PLease access calibre-web from non localhost to get valid api_endpoint for kobo device')
        return render_title_template(
            "generate_kobo_auth_url.html",
            title=_(u"Kobo Setup"),
            warning = warning
        )
    else:
        # Invalidate any prevously generated Kobo Auth token for this user.
        auth_token = ub.session.query(ub.RemoteAuthToken).filter(
            ub.RemoteAuthToken.user_id == user_id
        ).filter(ub.RemoteAuthToken.token_type==1).first()

        if not auth_token:
            auth_token = ub.RemoteAuthToken()
            auth_token.user_id = user_id
            auth_token.expiration = datetime.max
            auth_token.auth_token = (hexlify(urandom(16))).decode("utf-8")
            auth_token.token_type = 1

            ub.session.add(auth_token)
<<<<<<< HEAD
            ub.session_commit()
=======
            ub.session.commit()

        books = calibre_db.session.query(db.Books).join(db.Data).all()

        for book in books:
            formats = [data.format for data in book.data]
            if not 'KEPUB' in formats and config.config_kepubifypath and 'EPUB' in formats:
                helper.convert_book_format(book.id, config.config_calibre_dir, 'EPUB', 'KEPUB', current_user.nickname)

>>>>>>> bdf60523
        return render_title_template(
            "generate_kobo_auth_url.html",
            title=_(u"Kobo Setup"),
            kobo_auth_url=url_for(
                "kobo.TopLevelEndpoint", auth_token=auth_token.auth_token, _external=True
            ),
            warning = False
        )


@kobo_auth.route("/deleteauthtoken/<int:user_id>")
@login_required
def delete_auth_token(user_id):
    # Invalidate any prevously generated Kobo Auth token for this user.
    ub.session.query(ub.RemoteAuthToken).filter(ub.RemoteAuthToken.user_id == user_id)\
        .filter(ub.RemoteAuthToken.token_type==1).delete()

    return ub.session_commit()<|MERGE_RESOLUTION|>--- conflicted
+++ resolved
@@ -64,16 +64,11 @@
 from os import urandom
 
 from flask import g, Blueprint, url_for, abort, request
-from flask_login import current_user, login_user, login_required
+from flask_login import login_user, current_user, login_required
 from flask_babel import gettext as _
 
-<<<<<<< HEAD
-from . import logger, ub, lm
+from . import logger, config, calibre_db, db, helper, ub, lm
 from .render_template import render_title_template
-=======
-from . import logger, config, calibre_db, db, helper, ub, lm
-from .web import render_title_template
->>>>>>> bdf60523
 
 try:
     from functools import wraps
@@ -152,10 +147,7 @@
             auth_token.token_type = 1
 
             ub.session.add(auth_token)
-<<<<<<< HEAD
             ub.session_commit()
-=======
-            ub.session.commit()
 
         books = calibre_db.session.query(db.Books).join(db.Data).all()
 
@@ -164,7 +156,6 @@
             if not 'KEPUB' in formats and config.config_kepubifypath and 'EPUB' in formats:
                 helper.convert_book_format(book.id, config.config_calibre_dir, 'EPUB', 'KEPUB', current_user.nickname)
 
->>>>>>> bdf60523
         return render_title_template(
             "generate_kobo_auth_url.html",
             title=_(u"Kobo Setup"),
